# ISOCHRONE CODE

## To Do
- [ ] add figures for definition of basic variables
- [ ] improve the definition of heading/azimuthal angle
- [ ] sketch the basic steps of the routing procedure

## Installation instructions
<ol>
  <li> 
The routing tool can be installed by doing  

```sh
pip install . 
```

in the directory that contains the file setup.py. The installation requires the separate installation of the
package mariPower. All other dependencies are installed automatically.
  </li>
  <li>
    For standalone execution, download weather data for the required time period from [here](https://maridata.dev.52north.org/EnvDataAPI/) in netCDF format. The parameters that need to be selected for the routing procedure are the following:
    <ul>
      <li> u-component_of_wind_height_above_ground (u-component of wind @ Specified height level above ground) </li>
      <li> v-component_of_wind_height_above_ground (v-component of wind @ Specified height level above ground) </li>
      <li> vo (northward velocity) </li>
      <li> uo (eastward velocity) </li>
      <li> VHMO (wave significant height @ sea surface)</li>
      <li> VMDR (wave direction @ sea surface)</li>
      <li> thetao (potential temperature) </li>
      <li> Pressure_surface (pressure at the water surface) </li>
      <li> Temperature_surface (temperature at the water surface) </li>
      <li> so (salinity) </li>
    </ul>
  </li>
  <li>
    For standalone execution, download data on the water depth from [here](https://www.ngdc.noaa.gov/thredds/catalog/global/ETOPO2022/30s/30s_bed_elev_netcdf/catalog.html?dataset=globalDatasetScan/ETOPO2022/30s/30s_bed_elev_netcdf/ETOPO_2022_v1_30s_N90W180_bed.nc).
  </li>
  <li> 
    Define the environment variables which are read by config.py in the sections 'File paths' and 'Boat settings' (e.g. in a separate .env file)
  </li>
  <li> 
    Adjust the start and endpoint of the route as well as the departure time using the variables 'DEFAULT_ROUTE' and 'START_TIME'. The variable 'DEFAULT_MAP' needs to be set to 
    a map size that encompasses the final route. The boat speed and drought can be configured via the variables 'BOAT_SPEED' and 'BOAT_DROUGHT'.
  </li>
  <li>
    Initiate the routing procedure by executing the file 'execute_routing.py': 

```sh
python execute_routing.py 
```
![Fig. 1: Basic installation workflow for the WeatherRoutingTool.](figures_readme/sequence_diagram_installation_workflow.png)
  </li>
</ol>

## Logging
The routing tool writes log output using the python package logging. Information about basic settings are written to a file which is specified by the environment variable 'INFO_LOG_FILE'. Warnings and performance information are
written to the file which is specified by the environment variable 'PERFORMANCE_LOG_FILE'. Further debug information are written to stdout.

## Isofuel Algorithm

### General concept
The routing process is divided into individual routing steps. For every step, the distance is calculated that the ship can travel following different courses with a specified amount of fuel and constant speed. Only those routes that maximise the travel distance for a constant amount of fuel are selected for the next routing step. This optimisation process is refered to as *pruning*. The distance between the start coordinates at the beginning of the routing step and the end coordinates after the step is refered to as *route segment*. 

The algorithm is the following:

1. Define the amount of fuel *f<sub>max</sub>* that the ship can consume for every single routing step.
2. Consider a selection of courses outgoing from the start coordinate pair. For every course, calculate the fuel rate *f/t* (the amount of fuel consumed per time interval) that is necessary to keep the ship speed and course.
3. Based on *f/t*, *f<sub>max</sub>* and the ship speed, calulate the distance that is traveled for every route segment.
4. Divide the angular region into equally-sized segments -- the *pruning segments*. For every pruning segment, the end point of the route segment that maximises the distance is passed as a new starting point to the next routing step.
5. Repeat steps 2. to 4. until the distance of any route from the starting coordinates towards the destination is smaller than the length of the route segment from the current routing step.

Obviously, the amount of fuel *f<sub>max</sub>* that is provided to the algorithm determines the step width of the final route: the larger *f<sub>max</sub>*, the longer the route segments and the more edgy the final route. The number *n<sub>courses</sub>* of courses that is considered for every coordinate pair defines the resolution with which the area is searched for optimal routes. Thus, the smaller *n<sub>courses</sub>*, the larger the likelihood that more optimal routes exist than the final route provided. On the other hand, the larger *n<sub>courses</sub>* the larger is the calculation power. Further settings that can be defined are the area that is considered for the pruning as well as the number *n<sub>prune</sub>* of pruning segments. The later specifies the number of end points that are passed from one routing step to the next. The relation of *n<sub>courses</sub>* and *n<sub>prune</sub>* defines the degree of optimisation.

### Parameter and variable definitions

ISOCHRONE_PRUNE_SEGMENTS = number of segments that are used for the pruning process</br>
ISOCHRONE_PRUNE_SECTOR_DEG_HALF = angular range of azimuth angle that is considered for pruning (only one half of it!)</br>
ROUTER_HDGS_SEGMENTS = total number of courses/azimuths/headings that are considered per coordinate pair for every routing step</br>
ROUTER_HDGS_INCREMENTS_DEG = angular distance between two adjacent routing segments</br>

heading/course/azimuth/variants = the angular distance towards North on the grand circle route </br>
lats_per_step: (M,N) array of latitudes for different routes (shape N=headings+1) and routing steps (shape M=steps,decreasing)</br>
lons_per_step: (M,N) array of longitude for different routes (shape N=headings+1) and routing steps (shape M=steps,decreasing)

## Communication between mariPower and the WRT
Information is transfered via a netCDF file between the WRT and mariPower. The coordinate pairs, courses, the ship speed and the time for which the power estimation needs to be performed are written to this file by the WRT. This information is read by mariPower, the calculation of the ship parameters is performed and the corresponding results are added as separate variables to the xarray dataset. The structure of the xarray dataset after the ship parameters have been written is the following:
    
```sh
Dimensions:                    (it_pos: 2, it_course: 3)
Coordinates:
   * it_pos                    (it_pos) int64 1 2
   * it_course                 (it_course) int64 1 2 3 
Data variables:
    courses                    (it_pos, it_course) float64 ...
    speed                      (it_pos, it_course) int64 ...
    lat                        (it_pos) float64 ...
    lon                        (it_pos) float64 ...
    time                       (it_pos) datetime64[ns] ...
    Power_delivered            (it_pos, it_course) float64 ...
    RotationRate               (it_pos, it_course) float64 ...
    Fuel_consumption_rate      (it_pos, it_course) float64 ...
    Calm_resistance            (it_pos, it_course) float64 ...
    Wind_resistance            (it_pos, it_course) float64 ...
    Wave_resistance            (it_pos, it_course) float64 ...
    Shallow_water_resistance   (it_pos, it_course) float64 ...
    Hull_roughness_resistance  (it_pos, it_course) float64 ...
```

The coordinates ``` it_pos ``` and ```it_course ``` are iterators for the coordinate pairs and the courses that need to be checked per coordinate pair, respectively. The function in the WRT that writes the route parameters to the netCDF file is called ``` ship.write_netCDF_courses ```. Following up on this, the function ``` get_fuel_netCDF``` in the WRT calls the function ``` PredictPowerOrSpeedRoute ``` in mariPower which itself initiates the calcualation of the ship parameters. The netCDF file is overwritten by the WRT for every routing step s.t. the size of the file is not increasing during the routing process. 

<<<<<<< HEAD
![Fig. 2: Schema to visualise which coordinate pairs are send in a combined request to mariPower for fuel estimation in case of the isofuel algorithm. All coordinate pairs marked by orange filled circles are send for the second routing step. Coordinate pairs marked with blue filled circles are endpoints after the first routing step that survived the pruning.](figures_readme/fuel_request_isobased.png)

![Fig. 2: Schema to visualise which coordinate pairs are send in a combined request to mariPower for fuel estimation in case of the genetic algorithm. All coordinate pairs marked by the same colour are send in one request.](figures_readme/fuel_request_GA.png)

Both for the isofuel algorithm and the genetic algorithm the same structure of the netCDF file is used. However, due to the different concepts of the algorithms, the entity of points that is send for calculation in one request differes between both algorithms. For the isofuel algorithm, all coordinate pairs and courses that are considered for a single routing step are passed to mariPower in a single request (see Fig. XXX). For the genetic algorithm all points and courses for a closed route are passed in a single request (see Fig. XXX).
=======
<figure>
  <p align="center">
  <img src="figures_readme/fuel_request_isobased.png" width="500" " />
  </p>
  <figcaption> Fig.2 Schema to visualise which coordinate pairs are send in a combined request to mariPower for fuel estimation in case of the isofuel algorithm. All coordinate pairs marked by orange filled circles are send for the second routing step. Coordinate pairs marked with blue filled circles are endpoints after the first routing step that survived the pruning. </figcaption>
</figure>
<br>
<br>
<figure>
  <p align="center">
  <img src="figures_readme/fuel_request_GA.png" height="500" " />
  </p>
  <figcaption> Fig.3 Schema to visualise which coordinate pairs are send in a combined request to mariPower for fuel estimation in case of the genertic algorithm. All coordinate pairs marked by the same colour are send in one request. </figcaption>
</figure>
<br>
<br>


Both for the isofuel algorithm and the genetic algorithm the same structure of the netCDF file is used. However, due to the different concepts of the algorithms, the entity of points that is send for calculation in one request differes between both algorithms. For the isofuel algorithm, all coordinate pairs and courses that are considered for a single routing step are passed to mariPower in a single request (see Fig. 2). For the genetic algorithm all points and courses for a closed route are passed in a single request (see Fig. 3).
>>>>>>> 8bc760ed

## References
- https://github.com/omdv/wind-router
- [Henry H.T. Chen's PhD Thesis](http://resolver.tudelft.nl/uuid:a6112879-4298-40a6-91c7-d9a431a674c7)
- Modeling and Optimization Algorithms in Ship Weather Routing, doi:10.1016/j.enavi.2016.06.004
- Optimal Ship Weather Routing Using Isochrone Method on the Basis of Weather Changes, doi:10.1061/40932(246)435
- Karin, Todd. Global Land Mask. October 5, 2020. doi:10.5281/zenodo.4066722
- [GFS grib2 filter](https://nomads.ncep.noaa.gov/)
- [Boat polars - 1](https://jieter.github.io/orc-data/site/)
- [Boat polars - 2](https://l-36.com/polar_polars.php)
- https://en.wikisource.org/wiki/The_American_Practical_Navigator/Chapter_1
- https://gist.github.com/jeromer/2005586
- https://towardsdatascience.com/calculating-the-bearing-between-two-geospatial-coordinates-66203f57e4b4
- https://www.youtube.com/watch?v=DeFZ6AHtYxg
- https://www.movable-type.co.uk/scripts/latlong.html
- https://gis.stackexchange.com/questions/425515/converting-between-lat-long-azimuth-and-distance-heading
- https://geopy.readthedocs.io/en/stable/
- https://www.siranah.de/html/sail020f.html
- https://github.com/hakola/marine-traffic-modelling
- http://www.movable-type.co.uk/scripts/latlong.html?from=48.955550,-122.05169&to=48.965496,-122.072989
- https://geographiclib.sourceforge.io/html/python/code.html#geographiclib.geodesic.Geodesic.Inverse
- https://mathsathome.com/calculating-bearings/ 
## Funding

| Project/Logo | Description |
| :-------------: | :------------- |
| [<img alt="MariData" align="middle" width="267" height="50" src="https://52north.org/delivery/MariData/img/maridata_logo.png"/>](https://www.maridata.org/) | MariGeoRoute is funded by the German Federal Ministry of Economic Affairs and Energy (BMWi)[<img alt="BMWi" align="middle" width="144" height="72" src="https://52north.org/delivery/MariData/img/bmwi_logo_en.png" style="float:right"/>](https://www.bmvi.de/) |<|MERGE_RESOLUTION|>--- conflicted
+++ resolved
@@ -82,9 +82,9 @@
 lats_per_step: (M,N) array of latitudes for different routes (shape N=headings+1) and routing steps (shape M=steps,decreasing)</br>
 lons_per_step: (M,N) array of longitude for different routes (shape N=headings+1) and routing steps (shape M=steps,decreasing)
 
-## Communication between mariPower and the WRT
+### Communication between mariPower and the WRT
 Information is transfered via a netCDF file between the WRT and mariPower. The coordinate pairs, courses, the ship speed and the time for which the power estimation needs to be performed are written to this file by the WRT. This information is read by mariPower, the calculation of the ship parameters is performed and the corresponding results are added as separate variables to the xarray dataset. The structure of the xarray dataset after the ship parameters have been written is the following:
-    
+
 ```sh
 Dimensions:                    (it_pos: 2, it_course: 3)
 Coordinates:
@@ -108,13 +108,6 @@
 
 The coordinates ``` it_pos ``` and ```it_course ``` are iterators for the coordinate pairs and the courses that need to be checked per coordinate pair, respectively. The function in the WRT that writes the route parameters to the netCDF file is called ``` ship.write_netCDF_courses ```. Following up on this, the function ``` get_fuel_netCDF``` in the WRT calls the function ``` PredictPowerOrSpeedRoute ``` in mariPower which itself initiates the calcualation of the ship parameters. The netCDF file is overwritten by the WRT for every routing step s.t. the size of the file is not increasing during the routing process. 
 
-<<<<<<< HEAD
-![Fig. 2: Schema to visualise which coordinate pairs are send in a combined request to mariPower for fuel estimation in case of the isofuel algorithm. All coordinate pairs marked by orange filled circles are send for the second routing step. Coordinate pairs marked with blue filled circles are endpoints after the first routing step that survived the pruning.](figures_readme/fuel_request_isobased.png)
-
-![Fig. 2: Schema to visualise which coordinate pairs are send in a combined request to mariPower for fuel estimation in case of the genetic algorithm. All coordinate pairs marked by the same colour are send in one request.](figures_readme/fuel_request_GA.png)
-
-Both for the isofuel algorithm and the genetic algorithm the same structure of the netCDF file is used. However, due to the different concepts of the algorithms, the entity of points that is send for calculation in one request differes between both algorithms. For the isofuel algorithm, all coordinate pairs and courses that are considered for a single routing step are passed to mariPower in a single request (see Fig. XXX). For the genetic algorithm all points and courses for a closed route are passed in a single request (see Fig. XXX).
-=======
 <figure>
   <p align="center">
   <img src="figures_readme/fuel_request_isobased.png" width="500" " />
@@ -134,7 +127,6 @@
 
 
 Both for the isofuel algorithm and the genetic algorithm the same structure of the netCDF file is used. However, due to the different concepts of the algorithms, the entity of points that is send for calculation in one request differes between both algorithms. For the isofuel algorithm, all coordinate pairs and courses that are considered for a single routing step are passed to mariPower in a single request (see Fig. 2). For the genetic algorithm all points and courses for a closed route are passed in a single request (see Fig. 3).
->>>>>>> 8bc760ed
 
 ## References
 - https://github.com/omdv/wind-router
