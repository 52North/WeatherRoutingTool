from datetime import datetime, timedelta
import os

import matplotlib.pyplot as plt
import numpy as np
import pytest
import xarray as xr
from astropy import units as u

import WeatherRoutingTool.utils.unit_conversion as utils
import WeatherRoutingTool.utils.graphics as graphics

from WeatherRoutingTool.config import Config
<<<<<<< HEAD
from WeatherRoutingTool.ship.direct_power_boat import DirectPowerBoat
=======
from WeatherRoutingTool.routeparams import RouteParams
from WeatherRoutingTool.ship.ship import Tanker
from WeatherRoutingTool.ship.ship import DirectPowerBoat
>>>>>>> 69da6daf
from WeatherRoutingTool.ship.shipparams import ShipParams

def compare_times(time64, time):
    time64 = (time64 - np.datetime64('1970-01-01T00:00:00Z')) / np.timedelta64(1, 's')
    time = (time - datetime(1970, 1, 1, 0, 0))
    for iTime in range(0, time.shape[0]):
        time[iTime] = time[iTime].total_seconds()
    assert np.array_equal(time64, time)


<<<<<<< HEAD
class TestShip:

    def create_dummy_Direct_Power_Ship(self, ship_config_path):
        dirname = os.path.dirname(__file__)
        configpath = os.path.join(dirname, 'config.tests.json')
        config = Config(file_name=configpath)

        dirname = os.path.dirname(__file__)
        config.WEATHER_DATA = os.path.join(dirname, 'data/reduced_testdata_weather.nc')
        config.COURSES_FILE = os.path.join(dirname, 'data/CoursesRoute.nc')
        config.DEPTH_DATA = os.path.join(dirname, 'data/reduced_testdata_depth.nc')
        config.BOAT_CONFIG = os.path.join(dirname, ship_config_path + '.json')

        pol = DirectPowerBoat(config)
        return pol



    '''
        test whether single elements of fuel, power, rpm and speed are correctly returned by ShipParams.get_element(idx)
    '''
    def test_shipparams_get_element(self):
        fuel = np.array([1, 2, 3, 4])
        speed = np.array([0.1, 0.2, 0.3, 0.4])
        power = np.array([11, 21, 31, 41])
        rpm = np.array([21, 22, 23, 24])
        rwind = np.array([1.1, 1.2, 1.3, 1.4])
        rcalm = np.array([2.1, 2.2, 2.3, 2.4])
        rwaves = np.array([3.1, 3.2, 3.3, 3.4])
        rshallow = np.array([4.1, 4.2, 4.3, 4.4])
        rroughness = np.array([5.1, 5.2, 5.3, 5.4])
        wave_height = np.array([4.1, 4.2, 4.11, 4.12])
        wave_direction = np.array([4.4, 4.5, 4.41, 4.42])
        wave_period = np.array([4.7, 4.8, 4.71, 4.72])
        u_currents = np.array([.1, 5.2, 5.11, 5.12])
        v_currents = np.array([5.4, 5.5, 5.41, 5.42])
        u_wind_speed = np.array([7.1, 7.2, 7.11, 7.12])
        v_wind_speed = np.array([7.4, 7.5, 7.41, 7.42])
        pressure = np.array([5.7, 5.8, 5.71, 5.72])
        air_temperature = np.array([6.1, 6.2, 6.11, 6.12])
        salinity = np.array([6.4, 6.5, 6.41, 6.42])
        water_temperature = np.array([6.7, 6.8, 6.71, 6.72])
        status = np.array([1, 2, 2, 3])
        message = np.array(['OK', 'OK', 'Error' 'OK'])

        sp = ShipParams(fuel_rate=fuel, power=power, rpm=rpm, speed=speed, r_wind=rwind, r_calm=rcalm, r_waves=rwaves,
=======
'''
    test whether lat, lon, time and courses are correctly written to course netCDF (elements and shape read from netCDF
     match properties of original array)
'''

# FIXME: if this is redundant it can be deleted
'''

def test_get_netCDF_courses():
    lat = np.array([1., 1., 1, 2, 2, 2])
    lon = np.array([4., 4., 4, 3, 3, 3])
    courses = np.array([0.1, 0.2, 0.3, 0.4, 0.5, 0.6])
    # speed = np.array([0.01, 0.02, 0.03, 0.04, 0.05, 0.06])

    pol = get_default_Tanker()
    time = np.array([datetime(2022, 12, 19), datetime(2022, 12, 19), datetime(2022, 12, 19),
                     datetime(2022, 12, 19) + timedelta(days=360),
                     datetime(2022, 12, 19) + timedelta(days=360),
                     datetime(2022, 12, 19) + timedelta(days=360)])

    pol.write_netCDF_courses(courses, lat, lon, time)
    ds = xr.open_dataset(pol.courses_path)

    lat_read = ds['lat'].to_numpy()
    lon_read = ds['lon'].to_numpy()
    courses_read = ds['courses'].to_numpy()
    time_read = ds['time'].to_numpy()

    lat_ind = np.unique(lat, return_index=True)[1]
    lon_ind = np.unique(lon, return_index=True)[1]
    time_ind = np.unique(time, return_index=True)[1]
    lat = [lat[index] for index in sorted(lat_ind)]
    lon = [lon[index] for index in sorted(lon_ind)]
    time = [time[index] for index in sorted(time_ind)]
    time = np.array(time)

    assert np.array_equal(lat, lat_read)
    assert np.array_equal(lon, lon_read)
    compare_times(time_read, time)

    assert courses.shape[0] == courses_read.shape[0] * courses_read.shape[1]
    for ilat in range(0, courses_read.shape[0]):
        for iit in range(0, courses_read.shape[1]):
            iprev = ilat * courses_read.shape[1] + iit
            assert courses[iprev] == courses_read[ilat][iit]

    ds.close()
'''


@pytest.mark.maripower
def test_maripower_via_dict_config():
    dirname = os.path.dirname(__file__)

    weather_path = os.path.join(dirname, 'data/reduced_testdata_weather.nc')
    courses_path = os.path.join(dirname, 'data/CoursesRoute.nc')
    depth_path = os.path.join(dirname, 'data/reduced_testdata_depth.nc')

    speed = 6 * u.meter / u.second
    drought_aft = 10 * u.meter
    drought_fore = 10 * u.meter
    roughness_distr = 5
    roughness_lev = 5

    config = {
        "COURSES_FILE": courses_path,
        "DEPTH_DATA": depth_path,
        "WEATHER_DATA": weather_path,
        'BOAT_FUEL_RATE': -99,
        'BOAT_HBR': -99,
        'BOAT_LENGTH': -99,
        'BOAT_SMCR_POWER': -99,
        'BOAT_SPEED': 6,
        "BOAT_DRAUGHT_AFT": 10,
        "BOAT_DRAUGHT_FORE": 10,
        'BOAT_ROUGHNESS_DISTRIBUTION_LEVEL': 5,
        'BOAT_ROUGHNESS_LEVEL': 5.,
        'BOAT_BREADTH': -99
    }

    pol = Tanker(config)

    assert pol.speed == speed
    assert pol.depth_path == depth_path
    assert pol.weather_path == weather_path
    assert pol.courses_path == courses_path
    assert (pol.hydro_model.Draught_AP == [drought_aft.value]).all()
    assert (pol.hydro_model.Draught_FP == [drought_fore.value]).all()
    assert pol.hydro_model.Roughness_Distribution_Level == roughness_distr
    assert pol.hydro_model.Roughness_Level == roughness_lev
    assert pol.use_depth_data


'''
    test whether power is correctly extracted from courses netCDF
'''


@pytest.mark.maripower
def test_get_fuel_from_netCDF():
    lat = np.array([1.1, 2.2, 3.3, 4.4])
    it = np.array([1, 2])
    power = np.array([[1, 4], [3.4, 5.3], [2.1, 6], [1., 5.1]])
    rpm = np.array([[10, 14], [11, 15], [20, 60], [15, 5]])
    fcr = np.array([[2, 3], [4, 5], [6, 7], [8, 9]])
    rcalm = np.array([[2.2, 2.3], [2.4, 2.5], [2.6, 2.7], [2.8, 2.9]])
    rwind = np.array([[3.2, 3.3], [3.4, 3.5], [3.6, 3.7], [3.8, 3.9]])
    rshallow = np.array([[4.2, 4.3], [4.4, 4.5], [4.6, 4.7], [4.8, 4.9]])
    rwaves = np.array([[5.2, 5.3], [5.4, 5.5], [5.6, 5.7], [5.8, 5.9]])
    rroughness = np.array([[6.2, 6.3], [6.4, 6.5], [6.6, 6.7], [6.8, 6.9]])
    wave_height = np.array([[4.1, 4.2], [4.11, 4.12], [4.21, 4.22], [4.31, 4.32]])
    wave_direction = np.array([[4.4, 4.5], [4.41, 4.42], [4.51, 4.52], [4.61, 4.62]])
    wave_period = np.array([[4.7, 4.8], [4.71, 4.72], [4.81, 4.82], [4.91, 4.92]])
    u_currents = np.array([[5.1, 5.2], [5.11, 5.12], [5.21, 5.22], [5.31, 5.32]])
    v_currents = np.array([[5.4, 5.5], [5.41, 5.42], [5.51, 5.52], [5.61, 5.62]])
    u_wind_speed = np.array([[7.1, 7.2], [7.11, 7.12], [7.21, 7.22], [7.31, 7.32]])
    v_wind_speed = np.array([[7.4, 7.5], [7.41, 7.42], [7.51, 7.52], [7.61, 7.62]])
    pressure = np.array([[5.7, 5.8], [5.71, 5.72], [5.81, 5.82], [5.91, 5.92]])
    air_temperature = np.array([[6.1, 6.2], [6.11, 6.12], [6.21, 6.22], [6.31, 6.32]])
    salinity = np.array([[6.4, 6.5], [6.41, 6.42], [6.51, 6.52], [6.61, 6.62]])
    water_temperature = np.array([[6.7, 6.8], [6.71, 6.72], [6.81, 6.82], [6.91, 6.92]])
    status = np.array([[1, 2], [2, 3], [3, 2], [1, 3]])
    message = np.array([['OK', 'OK'], ['OK', 'ERROR'],
                        ['ERROR', 'OK'], ['ERROR', 'ERROR']])

    data_vars = {'Power_brake': (["lat", "it"], power),
                 'RotationRate': (["lat", "it"], rpm),
                 'Fuel_consumption_rate': (["lat", "it"], fcr),
                 'Calm_resistance': (["lat", "it"], rcalm),
                 'Wind_resistance': (["lat", "it"], rwind),
                 'Wave_resistance': (["lat", "it"], rwaves),
                 'Shallow_water_resistance': (["lat", "it"], rshallow),
                 'Hull_roughness_resistance': (["lat", "it"], rroughness),
                 'VHM0': (["lat", "it"], wave_height),
                 'VMDR': (["lat", "it"], wave_direction),
                 'VTPK': (["lat", "it"], wave_period),
                 'utotal': (["lat", "it"], u_currents),
                 'vtotal': (["lat", "it"], v_currents),
                 'u-component_of_wind_height_above_ground': (["lat", "it"], u_wind_speed),
                 'v-component_of_wind_height_above_ground': (["lat", "it"], v_wind_speed),
                 'Pressure_reduced_to_MSL_msl': (["lat", "it"], pressure),
                 'Temperature_surface': (["lat", "it"], air_temperature),
                 'so': (["lat", "it"], salinity),
                 'thetao': (["lat", "it"], water_temperature),
                 'Status': (["lat", "it"], status),
                 'Message': (["lat", "it"], message)}

    coords = dict(lat=(["lat"], lat), it=(["it"], it), )
    attrs = dict(description="Necessary descriptions added here.")

    ds = xr.Dataset(data_vars, coords, attrs)
    print(ds)

    pol = basic_test_func.create_dummy_Tanker_object()
    ship_params = pol.extract_params_from_netCDF(ds)
    power_test = ship_params.get_power()
    rpm_test = ship_params.get_rpm()
    fuel_test = ship_params.get_fuel_rate()
    rcalm_test = ship_params.get_rcalm()
    rwind_test = ship_params.get_rwind()
    rshallow_test = ship_params.get_rshallow()
    rwaves_test = ship_params.get_rwaves()
    rroughness_test = ship_params.get_rroughness()
    wave_height_test = ship_params.get_wave_height()
    wave_direction_test = ship_params.get_wave_direction()
    wave_period_test = ship_params.get_wave_period()
    u_currents_test = ship_params.get_u_currents()
    v_currents_test = ship_params.get_v_currents()
    u_wind_speed_test = ship_params.get_u_wind_speed()
    v_wind_speed_test = ship_params.get_v_wind_speed()
    pressure_test = ship_params.get_pressure()
    air_temperature_test = ship_params.get_air_temperature()
    salinity_test = ship_params.get_salinity()
    water_temperature_test = ship_params.get_water_temperature()
    status_test = ship_params.get_status()
    message_test = ship_params.get_message()

    power_ref = np.array([1, 4, 3.4, 5.3, 2.1, 6, 1., 5.1]) * u.Watt
    rpm_ref = np.array([10, 14, 11, 15, 20, 60, 15, 5]) * 1 / u.minute
    fuel_ref = np.array([2, 3, 4, 5, 6, 7, 8, 9]) * u.kg / u.second
    rcalm_ref = np.array([2.2, 2.3, 2.4, 2.5, 2.6, 2.7, 2.8, 2.9]) * u.newton
    rwind_ref = np.array([3.2, 3.3, 3.4, 3.5, 3.6, 3.7, 3.8, 3.9]) * u.newton
    rshallow_ref = np.array([4.2, 4.3, 4.4, 4.5, 4.6, 4.7, 4.8, 4.9]) * u.newton
    rwaves_ref = np.array([5.2, 5.3, 5.4, 5.5, 5.6, 5.7, 5.8, 5.9]) * u.newton
    rroughness_ref = np.array([6.2, 6.3, 6.4, 6.5, 6.6, 6.7, 6.8, 6.9]) * u.newton
    wave_height_ref = np.array([4.1, 4.2, 4.11, 4.12, 4.21, 4.22, 4.31, 4.32]) * u.meter
    wave_direction_ref = np.array([4.4, 4.5, 4.41, 4.42, 4.51, 4.52, 4.61, 4.62]) * u.radian
    wave_period_ref = np.array([4.7, 4.8, 4.71, 4.72, 4.81, 4.82, 4.91, 4.92]) * u.second
    u_currents_ref = np.array([5.1, 5.2, 5.11, 5.12, 5.21, 5.22, 5.31, 5.32]) * u.meter / u.second
    v_currents_ref = np.array([5.4, 5.5, 5.41, 5.42, 5.51, 5.52, 5.61, 5.62]) * u.meter / u.second
    u_wind_speed_ref = np.array([7.1, 7.2, 7.11, 7.12, 7.21, 7.22, 7.31, 7.32]) * u.meter / u.second
    v_wind_speed_ref = np.array([7.4, 7.5, 7.41, 7.42, 7.51, 7.52, 7.61, 7.62]) * u.meter / u.second
    pressure_ref = np.array([5.7, 5.8, 5.71, 5.72, 5.81, 5.82, 5.91, 5.92]) * u.kg / u.meter / u.second ** 2
    air_temperature_ref = np.array([6.1, 6.2, 6.11, 6.12, 6.21, 6.22, 6.31, 6.32]) * u.deg_C
    salinity_ref = np.array([6.4, 6.5, 6.41, 6.42, 6.51, 6.52, 6.61, 6.62]) * u.dimensionless_unscaled
    water_temperature_ref = np.array([6.7, 6.8, 6.71, 6.72, 6.81, 6.82, 6.91, 6.92]) * u.deg_C
    status_ref = np.array([1, 2, 2, 3, 3, 2, 1, 3])
    message_ref = np.array(['OK', 'OK', 'OK', 'ERROR', 'ERROR', 'OK', 'ERROR', 'ERROR'])

    fuel_test = fuel_test.value * 3.6
    fuel_ref = fuel_ref.value

    assert np.array_equal(power_test, power_ref)
    assert np.array_equal(rpm_test, rpm_ref)
    assert np.allclose(fuel_ref, fuel_test, 0.00001)
    assert np.array_equal(rcalm_test, rcalm_ref)
    assert np.array_equal(rwind_test, rwind_ref)
    assert np.array_equal(rshallow_test, rshallow_ref)
    assert np.array_equal(rwaves_test, rwaves_ref)
    assert np.array_equal(rroughness_test, rroughness_ref)
    assert np.array_equal(wave_height_test, wave_height_ref)
    assert np.array_equal(wave_direction_test, wave_direction_ref)
    assert np.array_equal(wave_period_test, wave_period_ref)
    assert np.array_equal(u_currents_test, u_currents_ref)
    assert np.array_equal(v_currents_test, v_currents_ref)
    assert np.array_equal(u_wind_speed_test, u_wind_speed_ref)
    assert np.array_equal(v_wind_speed_test, v_wind_speed_ref)
    assert np.array_equal(pressure_test, pressure_ref)
    assert np.array_equal(air_temperature_test, air_temperature_ref)
    assert np.array_equal(salinity_test, salinity_ref)
    assert np.array_equal(water_temperature_test, water_temperature_ref)
    assert np.array_equal(status_test, status_ref)
    assert np.array_equal(message_test, message_ref)
    ds.close()


'''
    check return values by maripower: has there been renaming? Do the return values have a sensible order of magnitude?
'''


@pytest.mark.maripower
def test_power_consumption_returned():
    # dummy weather file
    time_single = datetime.strptime('2023-07-20', '%Y-%m-%d')

    # courses test file
    courses_test = np.array([0, 180, 0, 180, 180, 0]) * u.degree
    lat_test = np.array([54.3, 54.3, 54.6, 54.6, 54.9, 54.9])
    lon_test = np.array([13.3, 13.3, 13.6, 13.6, 13.9, 13.9])

    # dummy course netCDF
    pol = basic_test_func.create_dummy_Tanker_object()
    pol.use_depth_data = False
    pol.set_boat_speed(np.array([8]) * u.meter / u.second)

    time_test = np.array([time_single, time_single, time_single, time_single, time_single, time_single])
    pol.write_netCDF_courses(courses_test, lat_test, lon_test, time_test)
    ds = pol.get_fuel_netCDF()

    power = ds['Power_brake'].to_numpy() * u.Watt
    rpm = ds['RotationRate'].to_numpy() * u.Hz
    fuel = ds['Fuel_consumption_rate'].to_numpy() * u.kg / u.s

    assert np.all(power < 10000000 * u.Watt)
    assert np.all(rpm < 100 * u.Hz)

    assert np.all(fuel < 1.5 * u.kg / u.s)
    assert np.all(power > 1000000 * u.Watt)
    assert np.all(rpm > 70 * u.Hz)
    assert np.all(fuel > 0.5 * u.kg / u.s)


'''
    test whether single elements of fuel, power, rpm and speed are correctly returned by ShipParams.get_element(idx)
'''


def test_shipparams_get_element():
    fuel = np.array([1, 2, 3, 4])
    speed = np.array([0.1, 0.2, 0.3, 0.4])
    power = np.array([11, 21, 31, 41])
    rpm = np.array([21, 22, 23, 24])
    rwind = np.array([1.1, 1.2, 1.3, 1.4])
    rcalm = np.array([2.1, 2.2, 2.3, 2.4])
    rwaves = np.array([3.1, 3.2, 3.3, 3.4])
    rshallow = np.array([4.1, 4.2, 4.3, 4.4])
    rroughness = np.array([5.1, 5.2, 5.3, 5.4])
    wave_height = np.array([4.1, 4.2, 4.11, 4.12])
    wave_direction = np.array([4.4, 4.5, 4.41, 4.42])
    wave_period = np.array([4.7, 4.8, 4.71, 4.72])
    u_currents = np.array([.1, 5.2, 5.11, 5.12])
    v_currents = np.array([5.4, 5.5, 5.41, 5.42])
    u_wind_speed = np.array([7.1, 7.2, 7.11, 7.12])
    v_wind_speed = np.array([7.4, 7.5, 7.41, 7.42])
    pressure = np.array([5.7, 5.8, 5.71, 5.72])
    air_temperature = np.array([6.1, 6.2, 6.11, 6.12])
    salinity = np.array([6.4, 6.5, 6.41, 6.42])
    water_temperature = np.array([6.7, 6.8, 6.71, 6.72])
    status = np.array([1, 2, 2, 3])
    message = np.array(['OK', 'OK', 'Error' 'OK'])

    sp = ShipParams(fuel_rate=fuel, power=power, rpm=rpm, speed=speed, r_wind=rwind, r_calm=rcalm, r_waves=rwaves,
>>>>>>> 69da6daf
                    r_shallow=rshallow, r_roughness=rroughness, wave_height=wave_height,
                    wave_direction=wave_direction, wave_period=wave_period, u_currents=u_currents,
                    v_currents=v_currents, u_wind_speed=u_wind_speed, v_wind_speed=v_wind_speed, pressure=pressure,
                    air_temperature=air_temperature, salinity=salinity, water_temperature=water_temperature,
                    status=status, message=message)
        idx = 2

        fuel_test, power_test, rpm_test, speed_test, rwind_test, rcalm_test, rwaves_test, \
        rshallow_test, rroughness_test, wave_height_test, wave_direction_test, wave_period_test, \
        u_currents_test, v_currents_test, u_wind_speed_test, v_wind_speed_test, pressure_test, air_temperature_test, \
        salinity_test, water_temperature_test, status_test, message_test = sp.get_element(idx)

        assert fuel[idx] == fuel_test
        assert speed[idx] == speed_test
        assert power[idx] == power_test
        assert rpm[idx] == rpm_test
        assert rwind[idx] == rwind_test
        assert rcalm[idx] == rcalm_test
        assert rwaves[idx] == rwaves_test
        assert rshallow[idx] == rshallow_test
        assert rroughness[idx] == rroughness_test
        assert wave_height[idx] == wave_height_test
        assert wave_direction[idx] == wave_direction_test
        assert wave_period[idx] == wave_period_test
        assert u_currents[idx] == u_currents_test
        assert v_currents[idx] == v_currents_test
        assert u_wind_speed[idx] == u_wind_speed_test
        assert v_wind_speed[idx] == v_wind_speed_test
        assert pressure[idx] == pressure_test
        assert air_temperature[idx] == air_temperature_test
        assert salinity[idx] == salinity_test
        assert water_temperature[idx] == water_temperature_test
        assert status[idx] == status_test
        assert message[idx] == message_test


    '''
        test whether ShipParams object for single waypoint is correctly returned by ShipParams.get_single_object(idx)
    '''


    def test_shipparams_get_single(self):
        fuel = np.array([1, 2, 3, 4])
        speed = np.array([0.1, 0.2, 0.3, 0.4])
        power = np.array([11, 21, 31, 41])
        rpm = np.array([21, 22, 23, 24])
        rwind = np.array([1.1, 1.2, 1.3, 1.4])
        rcalm = np.array([2.1, 2.2, 2.3, 2.4])
        rwaves = np.array([3.1, 3.2, 3.3, 3.4])
        rshallow = np.array([4.1, 4.2, 4.3, 4.4])
        rroughness = np.array([5.1, 5.2, 5.3, 5.4])
        rroughness = np.array([5.1, 5.2, 5.3, 5.4])
        wave_height = np.array([4.1, 4.2, 4.11, 4.12])
        wave_direction = np.array([4.4, 4.5, 4.41, 4.42])
        wave_period = np.array([4.7, 4.8, 4.71, 4.72])
        u_currents = np.array([.1, 5.2, 5.11, 5.12])
        v_currents = np.array([5.4, 5.5, 5.41, 5.42])
        u_wind_speed = np.array([7.1, 7.2, 7.11, 7.12])
        v_wind_speed = np.array([7.4, 7.5, 7.41, 7.42])
        pressure = np.array([5.7, 5.8, 5.71, 5.72])
        air_temperature = np.array([6.1, 6.2, 6.11, 6.12])
        salinity = np.array([6.4, 6.5, 6.41, 6.42])
        water_temperature = np.array([6.7, 6.8, 6.71, 6.72])
        status = np.array([1, 2, 2, 3])
        message = np.array(['OK', 'OK', 'Error' 'OK'])

        sp = ShipParams(fuel_rate=fuel, power=power, rpm=rpm, speed=speed,
                        r_wind=rwind, r_calm=rcalm, r_waves=rwaves,
                        r_shallow=rshallow, r_roughness=rroughness,
                        wave_height=wave_height,
                        wave_direction=wave_direction, wave_period=wave_period,
                        u_currents=u_currents,
                        v_currents=v_currents, u_wind_speed=u_wind_speed,
                        v_wind_speed=v_wind_speed, pressure=pressure,
                        air_temperature=air_temperature, salinity=salinity,
                        water_temperature=water_temperature,
                        status=status, message=message)

        idx = 2

        sp_test = sp.get_single_object(idx)

        assert sp_test.fuel_rate == fuel[idx]
        assert sp_test.power == power[idx]
        assert sp_test.rpm == rpm[idx]
        assert sp_test.speed == speed[idx]
        assert sp_test.r_calm == rcalm[idx]
        assert sp_test.r_wind == rwind[idx]
        assert sp_test.r_waves == rwaves[idx]
        assert sp_test.r_shallow == rshallow[idx]
        assert sp_test.r_roughness == rroughness[idx]
        assert sp_test.wave_height == wave_height[idx]
        assert sp_test.wave_direction == wave_direction[idx]
        assert sp_test.wave_period == wave_period[idx]
        assert sp_test.u_currents == u_currents[idx]
        assert sp_test.v_currents == v_currents[idx]
        assert sp_test.u_wind_speed == u_wind_speed[idx]
        assert sp_test.v_wind_speed == v_wind_speed[idx]
        assert sp_test.pressure == pressure[idx]
        assert sp_test.air_temperature == air_temperature[idx]
        assert sp_test.salinity == salinity[idx]
        assert sp_test.water_temperature == water_temperature[idx]
        assert sp_test.status == status[idx]
        assert sp_test.message == message[idx]

   '''
        DIRECT POWER METHOD: check whether values of weather data are correctly read from file
    '''

    def test_evaluate_weather_for_direct_power_method(self):
         # dummy weather file
        dirname = os.path.dirname(__file__)
        weather_data = xr.open_dataset(os.path.join(dirname, 'data/reduced_testdata_weather.nc'))

        time_single = datetime.strptime('2023-07-20', '%Y-%m-%d')

        # courses test file
        courses_test = np.array([0, 180, 0, 180, 180, 0]) * u.degree
        lat_test = np.array([54.3, 54.3, 54.6, 55.6, 55.9, 55.9])
        lon_test = np.array([13.3, 13.3, 13.6, 16., 16.9, 13.9])
        time_test = np.array([time_single, time_single, time_single, time_single, time_single, time_single])

        # dummy course netCDF
        pol = self.create_dummy_Direct_Power_Ship('shipconfig_simpleship')

        ship_params = pol.get_ship_parameters(courses_test, lat_test, lon_test, time_test)
        ship_params.print()

        for i in range(0,6):
            ship_params.wave_direction[i] = np.nan_to_num(ship_params.wave_direction[i])
            wavedir_data = weather_data['VMDR'].sel(latitude = lat_test[i], longitude = lon_test[i], time = time_test[i],method='nearest', drop=False).fillna(0).to_numpy()

            ship_params.wave_height[i] = np.nan_to_num(ship_params.wave_height[i])
            waveheight_data = weather_data['VHM0'].sel(latitude=lat_test[i], longitude=lon_test[i], time=time_test[i],
                                                 method='nearest', drop=False).fillna(0).to_numpy()
            ship_params.wave_period[i] = np.nan_to_num(ship_params.wave_period[i])
            waveperiod_data = weather_data['VTPK'].sel(latitude=lat_test[i], longitude=lon_test[i], time=time_test[i],
                                                       method='nearest', drop=False).fillna(0).to_numpy()

            assert abs(ship_params.wave_direction[i].value-wavedir_data) < 0.0001
            assert abs(ship_params.wave_height[i].value-waveheight_data) < 0.0001
            assert abs(ship_params.wave_period[i].value-waveperiod_data) < 0.0001

        speed_test = float(weather_data['v-component_of_wind_height_above_ground'].sel(
            latitude=lat_test[i], longitude=lon_test[i], time=time_test[i], height_above_ground=10,
            method='nearest', drop=False).to_numpy())
        uwind_test = float(weather_data['u-component_of_wind_height_above_ground'].sel(
            latitude=lat_test[i], longitude=lon_test[i], time=time_test[i], height_above_ground=10,
            method='nearest', drop=False).to_numpy())
        utotal_test = float(weather_data['utotal'].sel(
            latitude=lat_test[i], longitude=lon_test[i], time=time_test[i],
            method='nearest', drop=False).fillna(0).to_numpy()[0])
        vtotal_test = float(weather_data['vtotal'].sel(
            latitude=lat_test[i], longitude=lon_test[i], time=time_test[i],
            method='nearest', drop=False).fillna(0).to_numpy()[0])
        pressure_test = float(weather_data['Pressure_reduced_to_MSL_msl'].sel(
            latitude=lat_test[i], longitude=lon_test[i], time=time_test[i],
            method='nearest', drop=False).to_numpy())
        thetao_test = float(weather_data['thetao'].sel(
            latitude=lat_test[i], longitude=lon_test[i], time=time_test[i],
            method='nearest', drop=False).fillna(0).to_numpy()[0])
        salinity_test = float(weather_data['so'].sel(
            latitude=lat_test[i], longitude=lon_test[i], time=time_test[i],
            method='nearest', drop=False).fillna(0).to_numpy()[0])
        salinity_test = salinity_test * 0.001
        air_temp_test = float(weather_data['Temperature_surface'].sel(
            latitude=lat_test[i], longitude=lon_test[i], time=time_test[i],
            method='nearest', drop=False).to_numpy())
        air_temp_test = air_temp_test - 273.15

        assert abs(ship_params.v_wind_speed[i].value - speed_test) < 0.00001
        assert abs(ship_params.u_wind_speed[i].value - uwind_test) < 0.00001
        assert abs(ship_params.u_currents[i].value - utotal_test) < 0.00001
        assert abs(ship_params.v_currents[i].value - vtotal_test) < 0.00001
        assert abs(ship_params.pressure[i].value - pressure_test) < 0.01
        assert abs(ship_params.water_temperature[i].value - thetao_test) < 0.00001
        assert abs(ship_params.salinity[i].value - salinity_test) < 0.00001
        assert abs(ship_params.air_temperature[i].value - air_temp_test) < 0.0001


    '''
        DIRECT POWER METHOD: check whether class variables (speed, eta_prop, power_at_sp, overload_factor) are set as 
        expected and correct power and corresponding unit are returned
    '''
    @pytest.mark.parametrize("DeltaR,speed,design_power", [(5000,6,6502000 * 0.75)])
    def test_get_power_for_direct_power_method(self, DeltaR, speed, design_power):
        pol = self.create_dummy_Direct_Power_Ship('shipconfig_simpleship')
        P = DeltaR * speed/0.63 + design_power

        Ptest = pol.get_power(5000 * u.N)
        assert P == Ptest.value
        assert 'W' == Ptest.unit

    '''
        DIRECT POWER METHOD: check whether relative angle between wind direction and course of the ship is correctly 
        calculated from u_wind and v_wind
    '''
    def test_get_wind_dir(self):
        wind_dir = np.array([30,120, 210, 300]) * u.degree
        absv = 20
        courses = np.array([10,10,20,20]) * u.degree
        rel_wind_dir = np.array([20, 110, 170, 70]) * u.degree

        pol = self.create_dummy_Direct_Power_Ship('shipconfig_simpleship')

        v_wind = -absv * np.cos(np.radians(wind_dir)) * u.meter/u.second
        u_wind = -absv * np.sin(np.radians(wind_dir)) * u.meter/u.second

        true_wind_dir = pol.get_wind_dir(u_wind, v_wind)
        true_wind_dir = pol.get_relative_wind_dir(courses, true_wind_dir)

        assert np.all((rel_wind_dir -true_wind_dir)<0.0001 * u.degree)

    '''
        DIRECT POWER METHOD: check whether apparent wind speed and direction are correctly calculated for single values of
        wind speed and wind dir
    '''
    def test_get_apparent_wind(self):
        wind_dir = np.array([0, 45, 90, 135, 180]) * u.degree
        wind_speed = np.array([10, 10, 10, 10, 10]) * u.meter/u.second
        wind_speed_test = np.array([16, 14.86112, 11.66190, 7.15173, 4]) * u.meter/u.second
        wind_dir_test = np.array([0, 28.41, 59.04, 98.606, 180]) * u.degree

        pol = self.create_dummy_Direct_Power_Ship('shipconfig_simpleship')
        wind_result = pol.get_apparent_wind(wind_speed, wind_dir)

        for i in range(0, 4):
            assert abs(wind_result['app_wind_speed'][i] - wind_speed_test[i]) < 0.01 * u.meter/u.second
            assert abs(wind_result['app_wind_angle'][i] - wind_dir_test[i]) < 0.01 * u.degree


    '''
        DIRECT POWER METHOD: check whether apparent wind speed and direction look fine on polar plot
    '''
    @pytest.mark.manual
    def test_get_apparent_wind_polar_plot(self):
        wind_dir = np.linspace(0, 180, 19) * u.degree
        wind_speed = np.full(19,10) * u.meter/u.second

        pol = self.create_dummy_Direct_Power_Ship('shipconfig_simpleship')
        wind_result = pol.get_apparent_wind(wind_speed, wind_dir)

        fig, axes = plt.subplots(subplot_kw={'projection': 'polar'})
        axes.plot(np.radians(wind_dir), wind_speed, label="true wind")
        axes.plot(np.radians(wind_result['app_wind_angle']), wind_result['app_wind_speed'], label="apparent wind")
        axes.plot(np.radians(wind_result['app_wind_angle']), wind_speed, label="apparent wind dir, fixed speed")
        axes.legend(loc="upper right")
        axes.set_title("Wind direction", va='bottom')
        plt.show()


    '''
        DIRECT POWER METHOD: check whether ship geometry is approximated correctly if only mandatory parameters
        are supplied
    '''
    def test_calculate_geometry_simple_method(self):
        pol = self.create_dummy_Direct_Power_Ship('shipconfig_simpleship')
        hbr = 30 * u.meter
        breadth = 32 * u.meter
        length = 180 * u.meter
        ls1 = 0.2 * length
        ls2 = 0.3 * length
        hs1 = 0.2 * hbr
        hs2 = 0.1 * hbr
        bs1 = 0.9 * breadth
        cmc = -0.035 * length
        hc = 10 * u.meter
        Axv = 940.8 * u.meter * u.meter
        Ayv = 4248 * u.meter * u.meter
        Aod = 378 * u.meter * u.meter

        assert pol.hbr == hbr
        assert pol.breadth == breadth
        assert pol.length == length
        assert pol.ls1 == ls1
        assert pol.ls2 == ls2
        assert pol.bs1 == bs1
        assert pol.hs1 == hs1
        assert pol.hs2 == hs2
        assert pol.cmc == cmc
        assert pol.hc == hc
        assert pol.Axv == Axv
        assert pol.Ayv == Ayv
        assert pol.Aod == Aod

    '''
        DIRECT POWER METHOD: check whether ship geometry parameters are set correctly if manual values are supplied
    '''
    def test_calculate_geometry_manual_method(self):
        pol = self.create_dummy_Direct_Power_Ship('shipconfig_manualship')
        hbr = 30 * u.meter
        breadth = 32 * u.meter
        length = 180 * u.meter
        ls1 = 0.2 * length
        ls2 = 0.3 * length
        hs1 = 0.2 * hbr
        hs2 = 0.1 * hbr
        bs1 = 0.9 * breadth
        cmc = 8.1 * u.meter
        hc = 7.06 * u.meter
        Axv = 716 * u.meter * u.meter
        Ayv = 1910 * u.meter * u.meter
        Aod = 529 * u.meter * u.meter

        assert pol.hbr == hbr
        assert pol.breadth == breadth
        assert pol.length == length
        assert pol.ls1 == ls1
        assert pol.ls2 == ls2
        assert pol.bs1 == bs1
        assert pol.hs1 == hs1
        assert pol.hs2 == hs2
        assert pol.cmc == cmc
        assert pol.hc == hc
        assert pol.Axv == Axv
        assert pol.Ayv == Ayv
        assert pol.Aod == Aod

    '''
        DIRECT POWER METHOD: check for reasonable behaviour of wind coefficient C_AA
    '''
    @pytest.mark.manual
    def test_wind_coeff(self):
        u_wind_speed = 0 * u.meter/u.second
        v_wind_speed = -10 * u.meter/u.second

        courses = np.linspace(0, 180, 19) * u.degree

        pol = self.create_dummy_Direct_Power_Ship('shipconfig_manualship')
        r_wind = pol.get_wind_resistance(u_wind_speed, v_wind_speed, courses)

        plt.rcParams['text.usetex'] = True
        fig, ax = plt.subplots(figsize=(12, 8), dpi=96)
        ax.plot(courses, r_wind["wind_coeff"], color=graphics.get_colour(0), label='CAA')
        ax.set_xlabel('angle of attack (degrees)')
        ax.set_ylabel(r'$C_{AA}$')
        plt.show()

    '''
        DIRECT POWER METHOD: check for reasonable behaviour of wind resistance on polar plot
    '''
    @pytest.mark.manual
    def test_wind_resistance(self):
        u_wind_speed = 0 * u.meter/u.second
        v_wind_speed = -10  * u.meter/u.second

        courses = np.linspace(0, 180, 19)
        courses_rad = np.radians(courses)
        courses = courses * u.degree

        pol = self.create_dummy_Direct_Power_Ship('shipconfig_manualship')
        r_wind = pol.get_wind_resistance(u_wind_speed, v_wind_speed, courses)

        fig, axes = plt.subplots(1, 2, subplot_kw={'projection': 'polar'})

        axes[0].plot(courses_rad, r_wind['r_wind'])
        axes[0].legend()
        for ax in axes.flatten():
            ax.set_rlabel_position(-22.5)  # Move radial labels away from plotted line
            ax.set_theta_zero_location("S")
            ax.grid(True)
        axes[1].plot(courses_rad, r_wind['r_wind'])
        axes[0].set_title("Power", va='bottom')
        axes[1].set_title("Wind resistence", va='top')

        plt.show()


    '''
        DIRECT POWER METHOD: compare wind resistance and power from the Direct Power Method to results from maripower.
        
        - relative difference of wind direction and boat course is changing in steps of 10 degrees
        - effect from wave resistance is turned of for maripower; all other resistances are considerd by maripower
    '''
    @pytest.mark.manual
    def test_compare_wind_resistance_to_maripower(self):
        lats = np.full(10, 54.9)  # 37
        lons = np.full(10, 13.2)
        courses = np.linspace(0, 360, 10) * u.degree
        courses_rad = utils.degree_to_pmpi(courses)

        time = np.full(10, datetime.strptime("2023-07-20T10:00Z", '%Y-%m-%dT%H:%MZ'))
        bs = 7.7 * u.meter/u.second

        pol_maripower = self.create_dummy_Tanker_object()
        pol_maripower.set_ship_property('WaveForcesFactor', 0)

        pol_maripower.use_depth_data = False
        pol_maripower.set_boat_speed(bs)
        ship_params_maripower = pol_maripower.get_ship_parameters(courses, lats, lons, time, None, True)
        rwind_maripower = ship_params_maripower.get_rwind()
        P_maripower = ship_params_maripower.get_power()

        pol_simple = self.create_dummy_Direct_Power_Ship('shipconfig_manualship')
        pol_simple.set_boat_speed(bs)
        ship_params_simple = pol_simple.get_ship_parameters(courses, lats, lons, time)
        r_wind_simple = ship_params_simple.get_rwind()
        P_simple = ship_params_simple.get_power()

        fig, axes = plt.subplots(1, 2, subplot_kw={'projection': 'polar'})

        axes[0].plot(courses_rad, rwind_maripower, label="maripower")
        axes[0].plot(courses_rad, r_wind_simple, label="Fujiwara")
        axes[0].legend(loc="upper right")
        for ax in axes.flatten():
            ax.set_rlabel_position(-22.5)  # Move radial labels away from plotted line
            ax.set_theta_zero_location("S")
            ax.grid(True)
        axes[0].set_title("Wind resistance", va='bottom')

        axes[1].plot(courses_rad, P_maripower, label="maripower")
        axes[1].plot(courses_rad, P_simple, label="DPM")
        axes[1].set_title("Power", va='top')
        axes[0].legend(loc="upper right")
        plt.show()


<<<<<<< HEAD
=======
def test_calculate_geometry_simple_method():
    pol = basic_test_func.create_dummy_Direct_Power_Ship('simpleship')
    pol.load_data()
    hbr = 30 * u.meter
    breadth = 32 * u.meter
    length = 180 * u.meter
    ls1 = 0.2 * length
    ls2 = 0.3 * length
    hs1 = 0.2 * hbr
    hs2 = 0.1 * hbr
    bs1 = 0.9 * breadth
    cmc = -0.035 * length
    hc = 10 * u.meter
    Axv = 940.8 * u.meter * u.meter
    Ayv = 4248 * u.meter * u.meter
    Aod = 378 * u.meter * u.meter

    assert pol.hbr == hbr
    assert pol.breadth == breadth
    assert pol.length == length
    assert pol.ls1 == ls1
    assert pol.ls2 == ls2
    assert pol.bs1 == bs1
    assert pol.hs1 == hs1
    assert pol.hs2 == hs2
    assert pol.cmc == cmc
    assert pol.hc == hc
    assert pol.Axv == Axv
    assert pol.Ayv == Ayv
    assert pol.Aod == Aod


def test_dpm_via_dict_config():
    config = {
        'BOAT_BREADTH': 32,
        'BOAT_FUEL_RATE': 167,
        'BOAT_HBR': 30,
        'BOAT_LENGTH': 180,
        'BOAT_SMCR_POWER': 6500,
        'BOAT_SPEED': 6,
        'WEATHER_DATA': "abc"
    }

    pol = DirectPowerBoat(init_mode="from_dict", config_dict=config)
    pol.load_data()

    hbr = 30 * u.meter
    breadth = 32 * u.meter
    length = 180 * u.meter
    ls1 = 0.2 * length
    ls2 = 0.3 * length
    hs1 = 0.2 * hbr
    hs2 = 0.1 * hbr
    bs1 = 0.9 * breadth
    cmc = -0.035 * length
    hc = 10 * u.meter
    Axv = 940.8 * u.meter * u.meter
    Ayv = 4248 * u.meter * u.meter
    Aod = 378 * u.meter * u.meter

    assert pol.hbr == hbr
    assert pol.breadth == breadth
    assert pol.length == length
    assert pol.ls1 == ls1
    assert pol.ls2 == ls2
    assert pol.bs1 == bs1
    assert pol.hs1 == hs1
    assert pol.hs2 == hs2
    assert pol.cmc == cmc
    assert pol.hc == hc
    assert pol.Axv == Axv
    assert pol.Ayv == Ayv
    assert pol.Aod == Aod


'''
    DIRECT POWER METHOD: check whether ship geometry parameters are set correctly if manual values are supplied
'''


def test_calculate_geometry_manual_method():
    pol = basic_test_func.create_dummy_Direct_Power_Ship('manualship')
    pol.load_data()
    hbr = 30 * u.meter
    breadth = 32 * u.meter
    length = 180 * u.meter
    ls1 = 0.2 * length
    ls2 = 0.3 * length
    hs1 = 0.2 * hbr
    hs2 = 0.1 * hbr
    bs1 = 0.9 * breadth
    cmc = 8.1 * u.meter
    hc = 7.06 * u.meter
    Axv = 716 * u.meter * u.meter
    Ayv = 1910 * u.meter * u.meter
    Aod = 529 * u.meter * u.meter

    assert pol.hbr == hbr
    assert pol.breadth == breadth
    assert pol.length == length
    assert pol.ls1 == ls1
    assert pol.ls2 == ls2
    assert pol.bs1 == bs1
    assert pol.hs1 == hs1
    assert pol.hs2 == hs2
    assert pol.cmc == cmc
    assert pol.hc == hc
    assert pol.Axv == Axv
    assert pol.Ayv == Ayv
    assert pol.Aod == Aod


'''
    DIRECT POWER METHOD: check for reasonable behaviour of wind coefficient C_AA
'''


@pytest.mark.manual
def test_wind_coeff():
    u_wind_speed = 0 * u.meter / u.second
    v_wind_speed = -10 * u.meter / u.second

    courses = np.linspace(0, 180, 19) * u.degree

    pol = basic_test_func.create_dummy_Direct_Power_Ship('manualship')
    r_wind = pol.get_wind_resistance(u_wind_speed, v_wind_speed, courses)

    plt.rcParams['text.usetex'] = True
    fig, ax = plt.subplots(figsize=(12, 8), dpi=96)
    ax.plot(courses, r_wind["wind_coeff"], color=graphics.get_colour(0), label='CAA')
    ax.set_xlabel('angle of attack (degrees)')
    ax.set_ylabel(r'$C_{AA}$')
    plt.show()


'''
    DIRECT POWER METHOD: check for reasonable behaviour of wind resistance on polar plot
'''


@pytest.mark.manual
def test_wind_resistance():
    u_wind_speed = 0 * u.meter / u.second
    v_wind_speed = -10 * u.meter / u.second

    courses = np.linspace(0, 180, 19)
    courses_rad = np.radians(courses)
    courses = courses * u.degree

    pol = basic_test_func.create_dummy_Direct_Power_Ship('manualship')
    r_wind = pol.get_wind_resistance(u_wind_speed, v_wind_speed, courses)

    fig, axes = plt.subplots(1, 2, subplot_kw={'projection': 'polar'})

    axes[0].plot(courses_rad, r_wind['r_wind'])
    axes[0].legend()
    for ax in axes.flatten():
        ax.set_rlabel_position(-22.5)  # Move radial labels away from plotted line
        ax.set_theta_zero_location("S")
        ax.grid(True)
    axes[1].plot(courses_rad, r_wind['r_wind'])
    axes[0].set_title("Power", va='bottom')
    axes[1].set_title("Wind resistence", va='top')

    plt.show()


'''
    DIRECT POWER METHOD: compare wind resistance and power from the Direct Power Method to results from maripower.
    - relative difference of wind direction and boat course is changing in steps of 10 degrees
    - effect from wave resistance is turned of for maripower; all other resistances are considerd by maripower
'''


@pytest.mark.manual
def test_compare_wind_resistance_to_maripower():
    lats = np.full(10, 54.9)  # 37
    lons = np.full(10, 13.2)
    courses = np.linspace(0, 360, 10) * u.degree
    courses_rad = utils.degree_to_pmpi(courses)

    time = np.full(10, datetime.strptime("2023-07-20T10:00Z", '%Y-%m-%dT%H:%MZ'))
    bs = 7.7 * u.meter / u.second

    pol_maripower = basic_test_func.create_dummy_Tanker_object()
    pol_maripower.set_ship_property('WaveForcesFactor', 0)

    pol_maripower.use_depth_data = False
    pol_maripower.set_boat_speed(bs)
    ship_params_maripower = pol_maripower.get_ship_parameters(courses, lats, lons, time, None, True)
    rwind_maripower = ship_params_maripower.get_rwind()
    P_maripower = ship_params_maripower.get_power()

    pol_simple = basic_test_func.create_dummy_Direct_Power_Ship('manualship')
    pol_simple.set_boat_speed(bs)
    ship_params_simple = pol_simple.get_ship_parameters(courses, lats, lons, time)
    r_wind_simple = ship_params_simple.get_rwind()
    P_simple = ship_params_simple.get_power()

    fig, axes = plt.subplots(1, 2, subplot_kw={'projection': 'polar'})

    axes[0].plot(courses_rad, rwind_maripower, label="maripower")
    axes[0].plot(courses_rad, r_wind_simple, label="Fujiwara")
    axes[0].legend(loc="upper right")
    for ax in axes.flatten():
        ax.set_rlabel_position(-22.5)  # Move radial labels away from plotted line
        ax.set_theta_zero_location("S")
        ax.grid(True)
    axes[0].set_title("Wind resistance", va='bottom')
>>>>>>> 69da6daf

<|MERGE_RESOLUTION|>--- conflicted
+++ resolved
@@ -11,13 +11,7 @@
 import WeatherRoutingTool.utils.graphics as graphics
 
 from WeatherRoutingTool.config import Config
-<<<<<<< HEAD
 from WeatherRoutingTool.ship.direct_power_boat import DirectPowerBoat
-=======
-from WeatherRoutingTool.routeparams import RouteParams
-from WeatherRoutingTool.ship.ship import Tanker
-from WeatherRoutingTool.ship.ship import DirectPowerBoat
->>>>>>> 69da6daf
 from WeatherRoutingTool.ship.shipparams import ShipParams
 
 def compare_times(time64, time):
@@ -28,7 +22,6 @@
     assert np.array_equal(time64, time)
 
 
-<<<<<<< HEAD
 class TestShip:
 
     def create_dummy_Direct_Power_Ship(self, ship_config_path):
@@ -44,6 +37,35 @@
 
         pol = DirectPowerBoat(config)
         return pol
+
+
+
+'''
+    test whether single elements of fuel, power, rpm and speed are correctly returned by ShipParams.get_element(idx)
+'''
+def test_shipparams_get_element():
+    fuel = np.array([1, 2, 3, 4])
+    speed = np.array([0.1, 0.2, 0.3, 0.4])
+    power = np.array([11, 21, 31, 41])
+    rpm = np.array([21, 22, 23, 24])
+    rwind = np.array([1.1, 1.2, 1.3, 1.4])
+    rcalm = np.array([2.1, 2.2, 2.3, 2.4])
+    rwaves = np.array([3.1, 3.2, 3.3, 3.4])
+    rshallow = np.array([4.1, 4.2, 4.3, 4.4])
+    rroughness = np.array([5.1, 5.2, 5.3, 5.4])
+    wave_height = np.array([4.1, 4.2, 4.11, 4.12])
+    wave_direction = np.array([4.4, 4.5, 4.41, 4.42])
+    wave_period = np.array([4.7, 4.8, 4.71, 4.72])
+    u_currents = np.array([.1, 5.2, 5.11, 5.12])
+    v_currents = np.array([5.4, 5.5, 5.41, 5.42])
+    u_wind_speed = np.array([7.1, 7.2, 7.11, 7.12])
+    v_wind_speed = np.array([7.4, 7.5, 7.41, 7.42])
+    pressure = np.array([5.7, 5.8, 5.71, 5.72])
+    air_temperature = np.array([6.1, 6.2, 6.11, 6.12])
+    salinity = np.array([6.4, 6.5, 6.41, 6.42])
+    water_temperature = np.array([6.7, 6.8, 6.71, 6.72])
+    status = np.array([1, 2, 2, 3])
+    message = np.array(['OK', 'OK', 'Error' 'OK'])
 
 
 
@@ -75,301 +97,6 @@
         message = np.array(['OK', 'OK', 'Error' 'OK'])
 
         sp = ShipParams(fuel_rate=fuel, power=power, rpm=rpm, speed=speed, r_wind=rwind, r_calm=rcalm, r_waves=rwaves,
-=======
-'''
-    test whether lat, lon, time and courses are correctly written to course netCDF (elements and shape read from netCDF
-     match properties of original array)
-'''
-
-# FIXME: if this is redundant it can be deleted
-'''
-
-def test_get_netCDF_courses():
-    lat = np.array([1., 1., 1, 2, 2, 2])
-    lon = np.array([4., 4., 4, 3, 3, 3])
-    courses = np.array([0.1, 0.2, 0.3, 0.4, 0.5, 0.6])
-    # speed = np.array([0.01, 0.02, 0.03, 0.04, 0.05, 0.06])
-
-    pol = get_default_Tanker()
-    time = np.array([datetime(2022, 12, 19), datetime(2022, 12, 19), datetime(2022, 12, 19),
-                     datetime(2022, 12, 19) + timedelta(days=360),
-                     datetime(2022, 12, 19) + timedelta(days=360),
-                     datetime(2022, 12, 19) + timedelta(days=360)])
-
-    pol.write_netCDF_courses(courses, lat, lon, time)
-    ds = xr.open_dataset(pol.courses_path)
-
-    lat_read = ds['lat'].to_numpy()
-    lon_read = ds['lon'].to_numpy()
-    courses_read = ds['courses'].to_numpy()
-    time_read = ds['time'].to_numpy()
-
-    lat_ind = np.unique(lat, return_index=True)[1]
-    lon_ind = np.unique(lon, return_index=True)[1]
-    time_ind = np.unique(time, return_index=True)[1]
-    lat = [lat[index] for index in sorted(lat_ind)]
-    lon = [lon[index] for index in sorted(lon_ind)]
-    time = [time[index] for index in sorted(time_ind)]
-    time = np.array(time)
-
-    assert np.array_equal(lat, lat_read)
-    assert np.array_equal(lon, lon_read)
-    compare_times(time_read, time)
-
-    assert courses.shape[0] == courses_read.shape[0] * courses_read.shape[1]
-    for ilat in range(0, courses_read.shape[0]):
-        for iit in range(0, courses_read.shape[1]):
-            iprev = ilat * courses_read.shape[1] + iit
-            assert courses[iprev] == courses_read[ilat][iit]
-
-    ds.close()
-'''
-
-
-@pytest.mark.maripower
-def test_maripower_via_dict_config():
-    dirname = os.path.dirname(__file__)
-
-    weather_path = os.path.join(dirname, 'data/reduced_testdata_weather.nc')
-    courses_path = os.path.join(dirname, 'data/CoursesRoute.nc')
-    depth_path = os.path.join(dirname, 'data/reduced_testdata_depth.nc')
-
-    speed = 6 * u.meter / u.second
-    drought_aft = 10 * u.meter
-    drought_fore = 10 * u.meter
-    roughness_distr = 5
-    roughness_lev = 5
-
-    config = {
-        "COURSES_FILE": courses_path,
-        "DEPTH_DATA": depth_path,
-        "WEATHER_DATA": weather_path,
-        'BOAT_FUEL_RATE': -99,
-        'BOAT_HBR': -99,
-        'BOAT_LENGTH': -99,
-        'BOAT_SMCR_POWER': -99,
-        'BOAT_SPEED': 6,
-        "BOAT_DRAUGHT_AFT": 10,
-        "BOAT_DRAUGHT_FORE": 10,
-        'BOAT_ROUGHNESS_DISTRIBUTION_LEVEL': 5,
-        'BOAT_ROUGHNESS_LEVEL': 5.,
-        'BOAT_BREADTH': -99
-    }
-
-    pol = Tanker(config)
-
-    assert pol.speed == speed
-    assert pol.depth_path == depth_path
-    assert pol.weather_path == weather_path
-    assert pol.courses_path == courses_path
-    assert (pol.hydro_model.Draught_AP == [drought_aft.value]).all()
-    assert (pol.hydro_model.Draught_FP == [drought_fore.value]).all()
-    assert pol.hydro_model.Roughness_Distribution_Level == roughness_distr
-    assert pol.hydro_model.Roughness_Level == roughness_lev
-    assert pol.use_depth_data
-
-
-'''
-    test whether power is correctly extracted from courses netCDF
-'''
-
-
-@pytest.mark.maripower
-def test_get_fuel_from_netCDF():
-    lat = np.array([1.1, 2.2, 3.3, 4.4])
-    it = np.array([1, 2])
-    power = np.array([[1, 4], [3.4, 5.3], [2.1, 6], [1., 5.1]])
-    rpm = np.array([[10, 14], [11, 15], [20, 60], [15, 5]])
-    fcr = np.array([[2, 3], [4, 5], [6, 7], [8, 9]])
-    rcalm = np.array([[2.2, 2.3], [2.4, 2.5], [2.6, 2.7], [2.8, 2.9]])
-    rwind = np.array([[3.2, 3.3], [3.4, 3.5], [3.6, 3.7], [3.8, 3.9]])
-    rshallow = np.array([[4.2, 4.3], [4.4, 4.5], [4.6, 4.7], [4.8, 4.9]])
-    rwaves = np.array([[5.2, 5.3], [5.4, 5.5], [5.6, 5.7], [5.8, 5.9]])
-    rroughness = np.array([[6.2, 6.3], [6.4, 6.5], [6.6, 6.7], [6.8, 6.9]])
-    wave_height = np.array([[4.1, 4.2], [4.11, 4.12], [4.21, 4.22], [4.31, 4.32]])
-    wave_direction = np.array([[4.4, 4.5], [4.41, 4.42], [4.51, 4.52], [4.61, 4.62]])
-    wave_period = np.array([[4.7, 4.8], [4.71, 4.72], [4.81, 4.82], [4.91, 4.92]])
-    u_currents = np.array([[5.1, 5.2], [5.11, 5.12], [5.21, 5.22], [5.31, 5.32]])
-    v_currents = np.array([[5.4, 5.5], [5.41, 5.42], [5.51, 5.52], [5.61, 5.62]])
-    u_wind_speed = np.array([[7.1, 7.2], [7.11, 7.12], [7.21, 7.22], [7.31, 7.32]])
-    v_wind_speed = np.array([[7.4, 7.5], [7.41, 7.42], [7.51, 7.52], [7.61, 7.62]])
-    pressure = np.array([[5.7, 5.8], [5.71, 5.72], [5.81, 5.82], [5.91, 5.92]])
-    air_temperature = np.array([[6.1, 6.2], [6.11, 6.12], [6.21, 6.22], [6.31, 6.32]])
-    salinity = np.array([[6.4, 6.5], [6.41, 6.42], [6.51, 6.52], [6.61, 6.62]])
-    water_temperature = np.array([[6.7, 6.8], [6.71, 6.72], [6.81, 6.82], [6.91, 6.92]])
-    status = np.array([[1, 2], [2, 3], [3, 2], [1, 3]])
-    message = np.array([['OK', 'OK'], ['OK', 'ERROR'],
-                        ['ERROR', 'OK'], ['ERROR', 'ERROR']])
-
-    data_vars = {'Power_brake': (["lat", "it"], power),
-                 'RotationRate': (["lat", "it"], rpm),
-                 'Fuel_consumption_rate': (["lat", "it"], fcr),
-                 'Calm_resistance': (["lat", "it"], rcalm),
-                 'Wind_resistance': (["lat", "it"], rwind),
-                 'Wave_resistance': (["lat", "it"], rwaves),
-                 'Shallow_water_resistance': (["lat", "it"], rshallow),
-                 'Hull_roughness_resistance': (["lat", "it"], rroughness),
-                 'VHM0': (["lat", "it"], wave_height),
-                 'VMDR': (["lat", "it"], wave_direction),
-                 'VTPK': (["lat", "it"], wave_period),
-                 'utotal': (["lat", "it"], u_currents),
-                 'vtotal': (["lat", "it"], v_currents),
-                 'u-component_of_wind_height_above_ground': (["lat", "it"], u_wind_speed),
-                 'v-component_of_wind_height_above_ground': (["lat", "it"], v_wind_speed),
-                 'Pressure_reduced_to_MSL_msl': (["lat", "it"], pressure),
-                 'Temperature_surface': (["lat", "it"], air_temperature),
-                 'so': (["lat", "it"], salinity),
-                 'thetao': (["lat", "it"], water_temperature),
-                 'Status': (["lat", "it"], status),
-                 'Message': (["lat", "it"], message)}
-
-    coords = dict(lat=(["lat"], lat), it=(["it"], it), )
-    attrs = dict(description="Necessary descriptions added here.")
-
-    ds = xr.Dataset(data_vars, coords, attrs)
-    print(ds)
-
-    pol = basic_test_func.create_dummy_Tanker_object()
-    ship_params = pol.extract_params_from_netCDF(ds)
-    power_test = ship_params.get_power()
-    rpm_test = ship_params.get_rpm()
-    fuel_test = ship_params.get_fuel_rate()
-    rcalm_test = ship_params.get_rcalm()
-    rwind_test = ship_params.get_rwind()
-    rshallow_test = ship_params.get_rshallow()
-    rwaves_test = ship_params.get_rwaves()
-    rroughness_test = ship_params.get_rroughness()
-    wave_height_test = ship_params.get_wave_height()
-    wave_direction_test = ship_params.get_wave_direction()
-    wave_period_test = ship_params.get_wave_period()
-    u_currents_test = ship_params.get_u_currents()
-    v_currents_test = ship_params.get_v_currents()
-    u_wind_speed_test = ship_params.get_u_wind_speed()
-    v_wind_speed_test = ship_params.get_v_wind_speed()
-    pressure_test = ship_params.get_pressure()
-    air_temperature_test = ship_params.get_air_temperature()
-    salinity_test = ship_params.get_salinity()
-    water_temperature_test = ship_params.get_water_temperature()
-    status_test = ship_params.get_status()
-    message_test = ship_params.get_message()
-
-    power_ref = np.array([1, 4, 3.4, 5.3, 2.1, 6, 1., 5.1]) * u.Watt
-    rpm_ref = np.array([10, 14, 11, 15, 20, 60, 15, 5]) * 1 / u.minute
-    fuel_ref = np.array([2, 3, 4, 5, 6, 7, 8, 9]) * u.kg / u.second
-    rcalm_ref = np.array([2.2, 2.3, 2.4, 2.5, 2.6, 2.7, 2.8, 2.9]) * u.newton
-    rwind_ref = np.array([3.2, 3.3, 3.4, 3.5, 3.6, 3.7, 3.8, 3.9]) * u.newton
-    rshallow_ref = np.array([4.2, 4.3, 4.4, 4.5, 4.6, 4.7, 4.8, 4.9]) * u.newton
-    rwaves_ref = np.array([5.2, 5.3, 5.4, 5.5, 5.6, 5.7, 5.8, 5.9]) * u.newton
-    rroughness_ref = np.array([6.2, 6.3, 6.4, 6.5, 6.6, 6.7, 6.8, 6.9]) * u.newton
-    wave_height_ref = np.array([4.1, 4.2, 4.11, 4.12, 4.21, 4.22, 4.31, 4.32]) * u.meter
-    wave_direction_ref = np.array([4.4, 4.5, 4.41, 4.42, 4.51, 4.52, 4.61, 4.62]) * u.radian
-    wave_period_ref = np.array([4.7, 4.8, 4.71, 4.72, 4.81, 4.82, 4.91, 4.92]) * u.second
-    u_currents_ref = np.array([5.1, 5.2, 5.11, 5.12, 5.21, 5.22, 5.31, 5.32]) * u.meter / u.second
-    v_currents_ref = np.array([5.4, 5.5, 5.41, 5.42, 5.51, 5.52, 5.61, 5.62]) * u.meter / u.second
-    u_wind_speed_ref = np.array([7.1, 7.2, 7.11, 7.12, 7.21, 7.22, 7.31, 7.32]) * u.meter / u.second
-    v_wind_speed_ref = np.array([7.4, 7.5, 7.41, 7.42, 7.51, 7.52, 7.61, 7.62]) * u.meter / u.second
-    pressure_ref = np.array([5.7, 5.8, 5.71, 5.72, 5.81, 5.82, 5.91, 5.92]) * u.kg / u.meter / u.second ** 2
-    air_temperature_ref = np.array([6.1, 6.2, 6.11, 6.12, 6.21, 6.22, 6.31, 6.32]) * u.deg_C
-    salinity_ref = np.array([6.4, 6.5, 6.41, 6.42, 6.51, 6.52, 6.61, 6.62]) * u.dimensionless_unscaled
-    water_temperature_ref = np.array([6.7, 6.8, 6.71, 6.72, 6.81, 6.82, 6.91, 6.92]) * u.deg_C
-    status_ref = np.array([1, 2, 2, 3, 3, 2, 1, 3])
-    message_ref = np.array(['OK', 'OK', 'OK', 'ERROR', 'ERROR', 'OK', 'ERROR', 'ERROR'])
-
-    fuel_test = fuel_test.value * 3.6
-    fuel_ref = fuel_ref.value
-
-    assert np.array_equal(power_test, power_ref)
-    assert np.array_equal(rpm_test, rpm_ref)
-    assert np.allclose(fuel_ref, fuel_test, 0.00001)
-    assert np.array_equal(rcalm_test, rcalm_ref)
-    assert np.array_equal(rwind_test, rwind_ref)
-    assert np.array_equal(rshallow_test, rshallow_ref)
-    assert np.array_equal(rwaves_test, rwaves_ref)
-    assert np.array_equal(rroughness_test, rroughness_ref)
-    assert np.array_equal(wave_height_test, wave_height_ref)
-    assert np.array_equal(wave_direction_test, wave_direction_ref)
-    assert np.array_equal(wave_period_test, wave_period_ref)
-    assert np.array_equal(u_currents_test, u_currents_ref)
-    assert np.array_equal(v_currents_test, v_currents_ref)
-    assert np.array_equal(u_wind_speed_test, u_wind_speed_ref)
-    assert np.array_equal(v_wind_speed_test, v_wind_speed_ref)
-    assert np.array_equal(pressure_test, pressure_ref)
-    assert np.array_equal(air_temperature_test, air_temperature_ref)
-    assert np.array_equal(salinity_test, salinity_ref)
-    assert np.array_equal(water_temperature_test, water_temperature_ref)
-    assert np.array_equal(status_test, status_ref)
-    assert np.array_equal(message_test, message_ref)
-    ds.close()
-
-
-'''
-    check return values by maripower: has there been renaming? Do the return values have a sensible order of magnitude?
-'''
-
-
-@pytest.mark.maripower
-def test_power_consumption_returned():
-    # dummy weather file
-    time_single = datetime.strptime('2023-07-20', '%Y-%m-%d')
-
-    # courses test file
-    courses_test = np.array([0, 180, 0, 180, 180, 0]) * u.degree
-    lat_test = np.array([54.3, 54.3, 54.6, 54.6, 54.9, 54.9])
-    lon_test = np.array([13.3, 13.3, 13.6, 13.6, 13.9, 13.9])
-
-    # dummy course netCDF
-    pol = basic_test_func.create_dummy_Tanker_object()
-    pol.use_depth_data = False
-    pol.set_boat_speed(np.array([8]) * u.meter / u.second)
-
-    time_test = np.array([time_single, time_single, time_single, time_single, time_single, time_single])
-    pol.write_netCDF_courses(courses_test, lat_test, lon_test, time_test)
-    ds = pol.get_fuel_netCDF()
-
-    power = ds['Power_brake'].to_numpy() * u.Watt
-    rpm = ds['RotationRate'].to_numpy() * u.Hz
-    fuel = ds['Fuel_consumption_rate'].to_numpy() * u.kg / u.s
-
-    assert np.all(power < 10000000 * u.Watt)
-    assert np.all(rpm < 100 * u.Hz)
-
-    assert np.all(fuel < 1.5 * u.kg / u.s)
-    assert np.all(power > 1000000 * u.Watt)
-    assert np.all(rpm > 70 * u.Hz)
-    assert np.all(fuel > 0.5 * u.kg / u.s)
-
-
-'''
-    test whether single elements of fuel, power, rpm and speed are correctly returned by ShipParams.get_element(idx)
-'''
-
-
-def test_shipparams_get_element():
-    fuel = np.array([1, 2, 3, 4])
-    speed = np.array([0.1, 0.2, 0.3, 0.4])
-    power = np.array([11, 21, 31, 41])
-    rpm = np.array([21, 22, 23, 24])
-    rwind = np.array([1.1, 1.2, 1.3, 1.4])
-    rcalm = np.array([2.1, 2.2, 2.3, 2.4])
-    rwaves = np.array([3.1, 3.2, 3.3, 3.4])
-    rshallow = np.array([4.1, 4.2, 4.3, 4.4])
-    rroughness = np.array([5.1, 5.2, 5.3, 5.4])
-    wave_height = np.array([4.1, 4.2, 4.11, 4.12])
-    wave_direction = np.array([4.4, 4.5, 4.41, 4.42])
-    wave_period = np.array([4.7, 4.8, 4.71, 4.72])
-    u_currents = np.array([.1, 5.2, 5.11, 5.12])
-    v_currents = np.array([5.4, 5.5, 5.41, 5.42])
-    u_wind_speed = np.array([7.1, 7.2, 7.11, 7.12])
-    v_wind_speed = np.array([7.4, 7.5, 7.41, 7.42])
-    pressure = np.array([5.7, 5.8, 5.71, 5.72])
-    air_temperature = np.array([6.1, 6.2, 6.11, 6.12])
-    salinity = np.array([6.4, 6.5, 6.41, 6.42])
-    water_temperature = np.array([6.7, 6.8, 6.71, 6.72])
-    status = np.array([1, 2, 2, 3])
-    message = np.array(['OK', 'OK', 'Error' 'OK'])
-
-    sp = ShipParams(fuel_rate=fuel, power=power, rpm=rpm, speed=speed, r_wind=rwind, r_calm=rcalm, r_waves=rwaves,
->>>>>>> 69da6daf
                     r_shallow=rshallow, r_roughness=rroughness, wave_height=wave_height,
                     wave_direction=wave_direction, wave_period=wave_period, u_currents=u_currents,
                     v_currents=v_currents, u_wind_speed=u_wind_speed, v_wind_speed=v_wind_speed, pressure=pressure,
@@ -583,7 +310,8 @@
 
         assert np.all((rel_wind_dir -true_wind_dir)<0.0001 * u.degree)
 
-    '''
+
+ '''
         DIRECT POWER METHOD: check whether apparent wind speed and direction are correctly calculated for single values of
         wind speed and wind dir
     '''
@@ -786,12 +514,20 @@
         axes[0].legend(loc="upper right")
         plt.show()
 
-
-<<<<<<< HEAD
-=======
-def test_calculate_geometry_simple_method():
-    pol = basic_test_func.create_dummy_Direct_Power_Ship('simpleship')
+def test_dpm_via_dict_config():
+    config = {
+        'BOAT_BREADTH': 32,
+        'BOAT_FUEL_RATE': 167,
+        'BOAT_HBR': 30,
+        'BOAT_LENGTH': 180,
+        'BOAT_SMCR_POWER': 6500,
+        'BOAT_SPEED': 6,
+        'WEATHER_DATA': "abc"
+    }
+
+    pol = DirectPowerBoat(init_mode="from_dict", config_dict=config)
     pol.load_data()
+
     hbr = 30 * u.meter
     breadth = 32 * u.meter
     length = 180 * u.meter
@@ -818,185 +554,4 @@
     assert pol.hc == hc
     assert pol.Axv == Axv
     assert pol.Ayv == Ayv
-    assert pol.Aod == Aod
-
-
-def test_dpm_via_dict_config():
-    config = {
-        'BOAT_BREADTH': 32,
-        'BOAT_FUEL_RATE': 167,
-        'BOAT_HBR': 30,
-        'BOAT_LENGTH': 180,
-        'BOAT_SMCR_POWER': 6500,
-        'BOAT_SPEED': 6,
-        'WEATHER_DATA': "abc"
-    }
-
-    pol = DirectPowerBoat(init_mode="from_dict", config_dict=config)
-    pol.load_data()
-
-    hbr = 30 * u.meter
-    breadth = 32 * u.meter
-    length = 180 * u.meter
-    ls1 = 0.2 * length
-    ls2 = 0.3 * length
-    hs1 = 0.2 * hbr
-    hs2 = 0.1 * hbr
-    bs1 = 0.9 * breadth
-    cmc = -0.035 * length
-    hc = 10 * u.meter
-    Axv = 940.8 * u.meter * u.meter
-    Ayv = 4248 * u.meter * u.meter
-    Aod = 378 * u.meter * u.meter
-
-    assert pol.hbr == hbr
-    assert pol.breadth == breadth
-    assert pol.length == length
-    assert pol.ls1 == ls1
-    assert pol.ls2 == ls2
-    assert pol.bs1 == bs1
-    assert pol.hs1 == hs1
-    assert pol.hs2 == hs2
-    assert pol.cmc == cmc
-    assert pol.hc == hc
-    assert pol.Axv == Axv
-    assert pol.Ayv == Ayv
-    assert pol.Aod == Aod
-
-
-'''
-    DIRECT POWER METHOD: check whether ship geometry parameters are set correctly if manual values are supplied
-'''
-
-
-def test_calculate_geometry_manual_method():
-    pol = basic_test_func.create_dummy_Direct_Power_Ship('manualship')
-    pol.load_data()
-    hbr = 30 * u.meter
-    breadth = 32 * u.meter
-    length = 180 * u.meter
-    ls1 = 0.2 * length
-    ls2 = 0.3 * length
-    hs1 = 0.2 * hbr
-    hs2 = 0.1 * hbr
-    bs1 = 0.9 * breadth
-    cmc = 8.1 * u.meter
-    hc = 7.06 * u.meter
-    Axv = 716 * u.meter * u.meter
-    Ayv = 1910 * u.meter * u.meter
-    Aod = 529 * u.meter * u.meter
-
-    assert pol.hbr == hbr
-    assert pol.breadth == breadth
-    assert pol.length == length
-    assert pol.ls1 == ls1
-    assert pol.ls2 == ls2
-    assert pol.bs1 == bs1
-    assert pol.hs1 == hs1
-    assert pol.hs2 == hs2
-    assert pol.cmc == cmc
-    assert pol.hc == hc
-    assert pol.Axv == Axv
-    assert pol.Ayv == Ayv
-    assert pol.Aod == Aod
-
-
-'''
-    DIRECT POWER METHOD: check for reasonable behaviour of wind coefficient C_AA
-'''
-
-
-@pytest.mark.manual
-def test_wind_coeff():
-    u_wind_speed = 0 * u.meter / u.second
-    v_wind_speed = -10 * u.meter / u.second
-
-    courses = np.linspace(0, 180, 19) * u.degree
-
-    pol = basic_test_func.create_dummy_Direct_Power_Ship('manualship')
-    r_wind = pol.get_wind_resistance(u_wind_speed, v_wind_speed, courses)
-
-    plt.rcParams['text.usetex'] = True
-    fig, ax = plt.subplots(figsize=(12, 8), dpi=96)
-    ax.plot(courses, r_wind["wind_coeff"], color=graphics.get_colour(0), label='CAA')
-    ax.set_xlabel('angle of attack (degrees)')
-    ax.set_ylabel(r'$C_{AA}$')
-    plt.show()
-
-
-'''
-    DIRECT POWER METHOD: check for reasonable behaviour of wind resistance on polar plot
-'''
-
-
-@pytest.mark.manual
-def test_wind_resistance():
-    u_wind_speed = 0 * u.meter / u.second
-    v_wind_speed = -10 * u.meter / u.second
-
-    courses = np.linspace(0, 180, 19)
-    courses_rad = np.radians(courses)
-    courses = courses * u.degree
-
-    pol = basic_test_func.create_dummy_Direct_Power_Ship('manualship')
-    r_wind = pol.get_wind_resistance(u_wind_speed, v_wind_speed, courses)
-
-    fig, axes = plt.subplots(1, 2, subplot_kw={'projection': 'polar'})
-
-    axes[0].plot(courses_rad, r_wind['r_wind'])
-    axes[0].legend()
-    for ax in axes.flatten():
-        ax.set_rlabel_position(-22.5)  # Move radial labels away from plotted line
-        ax.set_theta_zero_location("S")
-        ax.grid(True)
-    axes[1].plot(courses_rad, r_wind['r_wind'])
-    axes[0].set_title("Power", va='bottom')
-    axes[1].set_title("Wind resistence", va='top')
-
-    plt.show()
-
-
-'''
-    DIRECT POWER METHOD: compare wind resistance and power from the Direct Power Method to results from maripower.
-    - relative difference of wind direction and boat course is changing in steps of 10 degrees
-    - effect from wave resistance is turned of for maripower; all other resistances are considerd by maripower
-'''
-
-
-@pytest.mark.manual
-def test_compare_wind_resistance_to_maripower():
-    lats = np.full(10, 54.9)  # 37
-    lons = np.full(10, 13.2)
-    courses = np.linspace(0, 360, 10) * u.degree
-    courses_rad = utils.degree_to_pmpi(courses)
-
-    time = np.full(10, datetime.strptime("2023-07-20T10:00Z", '%Y-%m-%dT%H:%MZ'))
-    bs = 7.7 * u.meter / u.second
-
-    pol_maripower = basic_test_func.create_dummy_Tanker_object()
-    pol_maripower.set_ship_property('WaveForcesFactor', 0)
-
-    pol_maripower.use_depth_data = False
-    pol_maripower.set_boat_speed(bs)
-    ship_params_maripower = pol_maripower.get_ship_parameters(courses, lats, lons, time, None, True)
-    rwind_maripower = ship_params_maripower.get_rwind()
-    P_maripower = ship_params_maripower.get_power()
-
-    pol_simple = basic_test_func.create_dummy_Direct_Power_Ship('manualship')
-    pol_simple.set_boat_speed(bs)
-    ship_params_simple = pol_simple.get_ship_parameters(courses, lats, lons, time)
-    r_wind_simple = ship_params_simple.get_rwind()
-    P_simple = ship_params_simple.get_power()
-
-    fig, axes = plt.subplots(1, 2, subplot_kw={'projection': 'polar'})
-
-    axes[0].plot(courses_rad, rwind_maripower, label="maripower")
-    axes[0].plot(courses_rad, r_wind_simple, label="Fujiwara")
-    axes[0].legend(loc="upper right")
-    for ax in axes.flatten():
-        ax.set_rlabel_position(-22.5)  # Move radial labels away from plotted line
-        ax.set_theta_zero_location("S")
-        ax.grid(True)
-    axes[0].set_title("Wind resistance", va='bottom')
->>>>>>> 69da6daf
-
+    assert pol.Aod == Aod