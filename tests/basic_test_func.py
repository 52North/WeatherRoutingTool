import os

from WeatherRoutingTool.algorithms.isobased import IsoBased
from WeatherRoutingTool.algorithms.isofuel import IsoFuel
from WeatherRoutingTool.config import Config
from WeatherRoutingTool.constraints.constraints import ConstraintsList, ConstraintPars, \
    SeamarkCrossing, LandPolygonsCrossing


def generate_dummy_constraint_list():
    pars = ConstraintPars()
    pars.resolution = 1. / 10

    constraint_list = ConstraintsList(pars)
    return constraint_list


def create_dummy_IsoBased_object():
    dirname = os.path.dirname(__file__)
    configpath = os.path.join(dirname, 'config.tests.json')
    config = Config(file_name=configpath)

    ra = IsoBased(config)
    return ra


def create_dummy_IsoFuel_object():
    dirname = os.path.dirname(__file__)
    configpath = os.path.join(dirname, 'config.tests.json')
    config = Config(file_name=configpath)

    ra = IsoFuel(config)
    return ra


<<<<<<< HEAD


=======
def create_dummy_Tanker_object():
    dirname = os.path.dirname(__file__)
    configpath = os.path.join(dirname, 'config.tests.json')
    dirname = os.path.dirname(__file__)

    pol = Tanker(file_name=configpath)
    pol.weather_path = os.path.join(dirname, 'data/reduced_testdata_weather.nc')
    pol.courses_path = os.path.join(dirname, 'data/CoursesRoute.nc')
    pol.use_depth_data = True
    pol.depth_path = os.path.join(dirname, 'data/reduced_testdata_depth.nc')
    pol.load_data()
    return pol


def create_dummy_Direct_Power_Ship(ship_config_path):
    dirname = os.path.dirname(__file__)
    configpath = os.path.join(dirname, 'config.tests_' + ship_config_path + '.json')
    dirname = os.path.dirname(__file__)

    pol = DirectPowerBoat(file_name=configpath)
    pol.weather_path = os.path.join(dirname, 'data/reduced_testdata_weather.nc')
    pol.courses_path = os.path.join(dirname, 'data/CoursesRoute.nc')
    pol.depth_path = os.path.join(dirname, 'data/reduced_testdata_depth.nc')
    return pol
>>>>>>> 69da6daf


def create_dummy_SeamarkCrossing_object(db_engine):
    seamark_obj = SeamarkCrossing(db_engine=db_engine)
    return seamark_obj


def create_dummy_landpolygonsCrossing_object(db_engine):
    landpolygoncrossing_obj = LandPolygonsCrossing(db_engine=db_engine)
    return landpolygoncrossing_obj<|MERGE_RESOLUTION|>--- conflicted
+++ resolved
@@ -33,37 +33,6 @@
     return ra
 
 
-<<<<<<< HEAD
-
-
-=======
-def create_dummy_Tanker_object():
-    dirname = os.path.dirname(__file__)
-    configpath = os.path.join(dirname, 'config.tests.json')
-    dirname = os.path.dirname(__file__)
-
-    pol = Tanker(file_name=configpath)
-    pol.weather_path = os.path.join(dirname, 'data/reduced_testdata_weather.nc')
-    pol.courses_path = os.path.join(dirname, 'data/CoursesRoute.nc')
-    pol.use_depth_data = True
-    pol.depth_path = os.path.join(dirname, 'data/reduced_testdata_depth.nc')
-    pol.load_data()
-    return pol
-
-
-def create_dummy_Direct_Power_Ship(ship_config_path):
-    dirname = os.path.dirname(__file__)
-    configpath = os.path.join(dirname, 'config.tests_' + ship_config_path + '.json')
-    dirname = os.path.dirname(__file__)
-
-    pol = DirectPowerBoat(file_name=configpath)
-    pol.weather_path = os.path.join(dirname, 'data/reduced_testdata_weather.nc')
-    pol.courses_path = os.path.join(dirname, 'data/CoursesRoute.nc')
-    pol.depth_path = os.path.join(dirname, 'data/reduced_testdata_depth.nc')
-    return pol
->>>>>>> 69da6daf
-
-
 def create_dummy_SeamarkCrossing_object(db_engine):
     seamark_obj = SeamarkCrossing(db_engine=db_engine)
     return seamark_obj
