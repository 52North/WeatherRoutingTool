--- conflicted
+++ resolved
@@ -1,22 +1,13 @@
-from pydantic import BaseModel, Field, field_validator, model_validator, ValidationError, PrivateAttr
-from typing import Optional, List, Annotated, Union, Literal
-from datetime import datetime, timedelta
-from pathlib import Path
 import json
 import logging
 import os
 import sys
-<<<<<<< HEAD
-import xarray as xr
-import pandas as pd
-=======
 from datetime import datetime, timedelta
 from pathlib import Path
 from typing import Annotated, List, Literal, Optional, Self, Union
 import pandas as pd
 import xarray as xr
 from pydantic import BaseModel, Field, field_validator, model_validator, PrivateAttr, ValidationError, ValidationInfo
->>>>>>> 4a4a8545
 
 logger = logging.getLogger('WRT.Config')
 
@@ -51,18 +42,6 @@
 
 class Config(BaseModel):
     """
-<<<<<<< HEAD
-        This class defines a config object using pydantic.
-    """
-
-    # Filepaths
-    COURSES_FILE: str
-    # path to the folder where the file that acts as intermediate storage for courses per routing step can be written
-    DEPTH_DATA: str = None  # path to depth data
-    WEATHER_DATA: str = None  # path to weather data
-    ROUTE_PATH: str  # path to the folder where the json file with the route will be written
-    CONFIG_PATH: str = None  # path to config file
-=======
     Central configuration class of the Weather Routing Tool.
     Parameters are validated using pydantic.
     """
@@ -71,46 +50,23 @@
     # The order of the attributes matters. Attributes are validated in the order of their appearance.
     # This means for any attribute it is only possible to access those other attributes in a field validator
     # (via the ValidationInfo object) which have been declared earlier.
->>>>>>> 4a4a8545
 
     # Other configuration
     ALGORITHM_TYPE: Literal['isofuel', 'genetic', 'speedy_isobased'] = 'isofuel'
     # options: 'isofuel', 'genetic', 'speedy_isobased'
 
-<<<<<<< HEAD
-    BOAT_BREADTH: float  # ship breadth [m]
-    BOAT_DRAUGHT_AFT: float = 10  # aft draught (draught at rudder) in m
-    BOAT_DRAUGHT_FORE: float = 10  # fore draught (draught at forward perpendicular) in m
-    BOAT_FUEL_RATE: float  # fuel rate at service propulsion point [g/kWh]
-    BOAT_HBR: float  # height of top of superstructure (bridge etc.) [m]
-    BOAT_LENGTH: float  # overall length [m]
-    BOAT_SMCR_POWER: float  # Specific Maximum Continuous Rating power [kWh]
-    BOAT_SPEED: float  # boat speed [m/s]
     BOAT_TYPE: Literal['CBT', 'SAL', 'speedy_isobased', 'direct_power_method'] = 'direct_power_method'
     # options: 'CBT', 'SAL','speedy_isobased', 'direct_power_method
-
-=======
-    BOAT_TYPE: Literal['CBT', 'SAL', 'speedy_isobased', 'direct_power_method'] = 'direct_power_method'
-    # options: 'CBT', 'SAL','speedy_isobased', 'direct_power_method
->>>>>>> 4a4a8545
     CONSTRAINTS_LIST: List[Literal[
         'land_crossing_global_land_mask', 'land_crossing_polygons', 'seamarks',
         'water_depth', 'on_map', 'via_waypoints', 'status_error'
         ]]
     # options: 'land_crossing_global_land_mask', 'land_crossing_polygons',
     # 'seamarks','water_depth', 'on_map', 'via_waypoints', 'status_error'
-<<<<<<< HEAD
-    CONSTANT_FUEL_RATE: float = 0.1  # wo wird das benutzt?
-
-    _DATA_MODE_DEPTH: str = PrivateAttr('from_file')  # options: 'automatic', 'from_file', 'odc'
-    _DATA_MODE_WEATHER: str = PrivateAttr('from_file')  # options: 'automatic', 'from_file', 'odc'
-    DEFAULT_ROUTE: Annotated[list[Union[int, float]], Field(min_length=4, max_length=4, default_factory=list)]
-=======
 
     _DATA_MODE_DEPTH: str = PrivateAttr('from_file')  # options: 'automatic', 'from_file', 'odc'
     _DATA_MODE_WEATHER: str = PrivateAttr('from_file')  # options: 'automatic', 'from_file', 'odc'
     DEFAULT_ROUTE: Annotated[list[Union[int, float]], Field(min_length=4, max_length=4)]
->>>>>>> 4a4a8545
     # start and end point of the route (lat_start, lon_start, lat_end, lon_end)
     DEFAULT_MAP: Annotated[list[Union[int, float]], Field(min_length=4, max_length=4)]
     # bbox in which route optimization is performed (lat_min, lon_min, lat_max, lon_max)
@@ -124,10 +80,7 @@
     GENETIC_POPULATION_SIZE: int = 20  # population size for genetic algorithm
     GENETIC_POPULATION_TYPE: Literal['grid_based', 'from_geojson'] = 'grid_based'  # type for initial population
     # (options: 'grid_based', 'from_geojson')
-<<<<<<< HEAD
-=======
     GENETIC_POPULATION_PATH: Optional[str] = None  # path to initial population
->>>>>>> 4a4a8545
 
     INTERMEDIATE_WAYPOINTS: Annotated[
       list[Annotated[list[Union[int, float]], Field(min_length=2, max_length=2)]],
@@ -136,11 +89,6 @@
     ISOCHRONE_MINIMISATION_CRITERION: Literal['dist', 'squareddist_over_disttodest'] = 'squareddist_over_disttodest'
     # options: 'dist', 'squareddist_over_disttodest'
     ISOCHRONE_NUMBER_OF_ROUTES: int = 1  # integer specifying how many routes should be searched
-<<<<<<< HEAD
-    ISOCHRONE_PRUNE_BEARING: bool = False
-    ISOCHRONE_PRUNE_GCR_CENTERED: bool = True
-=======
->>>>>>> 4a4a8545
     ISOCHRONE_PRUNE_GROUPS: Literal['courses', 'larger_direction', 'branch'] = 'larger_direction'  # can be 'courses',
     # 'larger_direction', 'branch'
     ISOCHRONE_PRUNE_SECTOR_DEG_HALF: int = 91  # half of the angular range of azimuth angle considered for pruning;
@@ -152,27 +100,11 @@
 
     ROUTER_HDGS_SEGMENTS: int = 30  # total number of headings (put even number!!)
     ROUTER_HDGS_INCREMENTS_DEG: int = 6  # increment of headings
-<<<<<<< HEAD
-    ROUTE_POSTPROCESSING: bool = False  # Route is postprocessed with Traffic Separation Scheme
-=======
     ROUTE_POSTPROCESSING: bool = False  # route is postprocessed with Traffic Separation Scheme
->>>>>>> 4a4a8545
     ROUTING_STEPS: int = 60
 
     TIME_FORECAST: float = 90  # forecast hours weather
 
-<<<<<<< HEAD
-    @classmethod
-    def validate_config(cls, config_data):
-        """
-        Validate the config by creating a Config class object and throw errors if necessary
-
-        :param config_data: Config data provided by the user in form of a json file or a dict
-        :type config_data: dict
-        :return: Validated config
-        :rtype: Config object
-        """
-=======
     # Filepaths
     COURSES_FILE: str = None  # needs to be declared after BOAT_TYPE
     # path to file that acts as intermediate storage for courses per routing step
@@ -183,7 +115,14 @@
 
     @classmethod
     def validate_config(cls, config_data):
->>>>>>> 4a4a8545
+        """
+        Validate the config by creating a Config class object and throw errors if necessary
+
+        :param config_data: Config data provided by the user in form of a json file or a dict
+        :type config_data: dict
+        :return: Validated config
+        :rtype: Config object
+        """
         try:
             config = cls(**config_data)
             logger.info("Config is valid!")
@@ -201,7 +140,6 @@
 
     @classmethod
     def assign_config(cls, path=None, init_mode='from_json', config_dict=None):
-<<<<<<< HEAD
         """
         Check input type of config data and run validate_config
 
@@ -218,8 +156,6 @@
         :rtype: Config object
         """
 
-=======
->>>>>>> 4a4a8545
         if init_mode == 'from_json':
             if Path(path).exists:
                 with path.open("r") as f:
@@ -228,30 +164,19 @@
                     config.CONFIG_PATH = path
                 return config
             else:
-<<<<<<< HEAD
                 logger.info(f"Given path to config json file: {path}")
                 raise ValueError("Path to config doesn't exist")
-=======
-                raise ValueError("Path doesn't exist: CONFIG_PATH")
->>>>>>> 4a4a8545
         elif init_mode == 'from_dict':
             if config_dict is not None:
                 return cls.validate_config(config_dict)
             else:
-<<<<<<< HEAD
                 raise ValueError("You chose init_mode = 'from_dict' but config_dict has no value")
-=======
-                raise ValueError("You chose init_mode = 'from_dict' but config_dict = None")
->>>>>>> 4a4a8545
         else:
             msg = f"Init mode '{init_mode}' for config is invalid. Supported options are 'from_json' and 'from_dict'."
             raise ValueError(msg)
 
     @field_validator('DEPARTURE_TIME', mode='before')
-<<<<<<< HEAD
-=======
-    @classmethod
->>>>>>> 4a4a8545
+    @classmethod
     def parse_and_validate_datetime(cls, v):
         try:
             dt = datetime.strptime(v, '%Y-%m-%dT%H:%MZ')
@@ -259,24 +184,6 @@
         except ValueError:
             raise ValueError("'DEPARTURE_TIME' must be in format YYYY-MM-DDTHH:MMZ")
 
-<<<<<<< HEAD
-    @field_validator('COURSES_FILE', 'ROUTE_PATH')
-    def validate_path_exists(cls, v):
-        path = Path(v)
-        if not path.exists():
-            raise ValueError(f"Path doesn't exist: {v}")
-        return str(path)
-
-    @field_validator('DEFAULT_ROUTE')
-    def validate_route_coordinates(cls, v):
-        """
-        Check if the coordinates of DEFAULT_ROUTE have values that the program can work with
-
-        :raises ValueError: DEFAULT_ROUTE doesn't contain exactly 4 values
-        :raises ValueError: One of the coordinates isn't in the required range
-        :return: Validated DEFAULT_ROUTE
-        """
-=======
     @field_validator('COURSES_FILE', 'ROUTE_PATH', mode='after')
     @classmethod
     def validate_path_exists(cls, v, info: ValidationInfo):
@@ -294,7 +201,13 @@
     @field_validator('DEFAULT_ROUTE', mode='after')
     @classmethod
     def validate_route_coordinates(cls, v):
->>>>>>> 4a4a8545
+        """
+        Check if the coordinates of DEFAULT_ROUTE have values that the program can work with
+
+        :raises ValueError: DEFAULT_ROUTE doesn't contain exactly 4 values
+        :raises ValueError: One of the coordinates isn't in the required range
+        :return: Validated DEFAULT_ROUTE
+        """
         if len(v) != 4:
             raise ValueError("Coordinate list must contain exactly 4 values: [lat_start, lon_start, lat_end, lon_end]")
 
@@ -311,9 +224,9 @@
 
         return v
 
-<<<<<<< HEAD
-    @field_validator('DEFAULT_MAP')
-    def validate_map_coordinates(cls, v):
+    @field_validator('DEFAULT_MAP', mode='after')
+    @classmethod
+    def validate_map_coordinates(cls, v, info):
         """
         Check if the coordinates of DEFAULT_MAP have values that the program can work with
 
@@ -321,11 +234,6 @@
         :raises ValueError: One of the coordinates isn't in the required range
         :return: validated DEFAULT_MAP
         """
-=======
-    @field_validator('DEFAULT_MAP', mode='after')
-    @classmethod
-    def validate_map_coordinates(cls, v, info):
->>>>>>> 4a4a8545
         if len(v) != 4:
             raise ValueError("Coordinate list must contain exactly 4 values: [lat_min, lon_max, lat_end, lon_end]")
 
@@ -342,8 +250,8 @@
 
         return v
 
-<<<<<<< HEAD
-    @field_validator('CONSTRAINTS_LIST')
+    @field_validator('CONSTRAINTS_LIST', mode='after')
+    @classmethod
     def check_constraint_list(cls, v):
         """
         Check that the CONSTRAINTS_LIST contains 'land_crossing_global_land_mask'
@@ -352,82 +260,33 @@
         :raises ValueError: CONSTRAINTS_LIST doesn't contain 'land_crossing_global_land_mask'
         :return: Validated CONSTRAINTS_LIST
         """
-=======
-    @field_validator('CONSTRAINTS_LIST', mode='after')
-    @classmethod
-    def check_constraint_list(cls, v):
->>>>>>> 4a4a8545
         if 'land_crossing_global_land_mask' not in v:
             raise ValueError("'land_crossing_global_land_mask' must be included in 'CONSTRAINTS_LIST'.")
         return v
 
-<<<<<<< HEAD
-    @field_validator('BOAT_SPEED')
-    def check_boat_speed(cls, v):
-        """
-        Check for a realistic boat speed in m/s to rule out confusion with speed in knots
-
-        :return: Validated BOAT_SPEED
-        """
-        if v > 10:
-            logger.info("Your 'BOAT_SPEED' is higher than 10 m/s."
-                        " Have you considered that this program works with m/s?")
-        return v
-
     @field_validator('DELTA_FUEL', 'TIME_FORECAST', 'ROUTER_HDGS_INCREMENTS_DEG',
                      'ISOCHRONE_MAX_ROUTING_STEPS', mode='after')
     @classmethod
-    def check_numeric_values_positivity(cls, v, info):
-=======
-    @field_validator('DELTA_FUEL', 'TIME_FORECAST', 'ROUTER_HDGS_INCREMENTS_DEG',
-                     'ISOCHRONE_MAX_ROUTING_STEPS', mode='after')
-    @classmethod
     def check_numeric_values_positivity(cls, v, info: ValidationInfo):
->>>>>>> 4a4a8545
         if v <= 0:
             raise ValueError(f"'{info.field_name}' must be greater than zero, got {v}")
         return v
 
-<<<<<<< HEAD
-    @field_validator('ROUTER_HDGS_SEGMENTS')
-=======
     @field_validator('ROUTER_HDGS_SEGMENTS', mode='after')
     @classmethod
->>>>>>> 4a4a8545
     def check_router_hdgs_segments_positive_and_even(cls, v):
         if not (v > 0 and v % 2 == 0):
             raise ValueError("'ROUTER_HDGS_SEGMENTS' must be a positive even integer.")
         return v
 
     @model_validator(mode='after')
-<<<<<<< HEAD
-    def check_route_on_map(self) -> 'Config':
+    def check_route_on_map(self) -> Self:
         """
         Check that the route runs inside the bounds of the defined map
 
         :raises ValueError: Route coordinates are outside the DEFAULT_MAP bounds
         :return: Config object with validated DEFAULT_ROUTE-DEFAULT_MAP-compatibility
         """
-        lat_min, lon_min, lat_max, lon_max = self.DEFAULT_MAP
-        lat_start, lon_start, lat_end, lon_end = self.DEFAULT_ROUTE
-
-        for lat, lon, name in [(lat_start, lon_start, "start"), (lat_end, lon_end, "end")]:
-            if not (lat_min <= lat <= lat_max and lon_min <= lon <= lon_max):
-                raise ValueError(f"{name} point ({lat}, {lon}) is outside the defined map bounds")
-
-        return self
-
-    @model_validator(mode='after')
-    def check_boat_algorithm_compatibility(self) -> 'Config':
-        """
-        The boat type 'speedy_isobased' is configured to run only with the corresponding
-        algorithm type 'speedy_isobased'
-
-        :raises ValueError: BOAT_TYPE is not compatible with ALGORITHM_TYPE
-        :return: Config object with validated BOAT_TYPE-ALGORITHM_TYPE-compatibility
-        """
-=======
-    def check_route_on_map(self) -> Self:
         lat_min, lon_min, lat_max, lon_max = self.DEFAULT_MAP
         lat_start, lon_start, lat_end, lon_end = self.DEFAULT_ROUTE
         for lat, lon, name in [(lat_start, lon_start, "start"), (lat_end, lon_end, "end")]:
@@ -437,7 +296,13 @@
 
     @model_validator(mode='after')
     def check_boat_algorithm_compatibility(self) -> Self:
->>>>>>> 4a4a8545
+        """
+        The boat type 'speedy_isobased' is configured to run only with the corresponding
+        algorithm type 'speedy_isobased'
+
+        :raises ValueError: BOAT_TYPE is not compatible with ALGORITHM_TYPE
+        :return: Config object with validated BOAT_TYPE-ALGORITHM_TYPE-compatibility
+        """
         if (
             (self.BOAT_TYPE == 'speedy_isobased' or self.ALGORITHM_TYPE == 'speedy_isobased')
             and self.BOAT_TYPE != self.ALGORITHM_TYPE
@@ -446,8 +311,7 @@
         return self
 
     @model_validator(mode='after')
-<<<<<<< HEAD
-    def check_route_weather_data_compatibility(self) -> 'Config':
+    def check_route_weather_data_compatibility(self) -> Self:
         """
         Check that the route runs inside the map that has weather data available
         considering place and time
@@ -456,9 +320,6 @@
         :raises ValueError: Weather data has no time dimension
         :return: Config object with validated WEATHER_DATA regarding place and time
         """
-=======
-    def check_route_weather_data_compatibility(self) -> Self:
->>>>>>> 4a4a8545
         path = Path(self.WEATHER_DATA)
         if path.exists():
             try:
@@ -474,11 +335,8 @@
                             lat.min() <= lat_max <= lat.max() and
                             lon.min() <= lon_min <= lon.max() and
                             lon.min() <= lon_max <= lon.max()):
-<<<<<<< HEAD
-=======
                         logger.info(f"Map coverage of WEATHER_DATA:[{lat.min()},{lon.min()}, {lat.max()}, {lon.max()}]")
                         logger.info(f"DEFAULT_MAP:{self.DEFAULT_MAP}")
->>>>>>> 4a4a8545
                         raise ValueError("Weather data does not cover the map region.")
 
                 # Check time coverage
@@ -487,13 +345,10 @@
                     end = start + timedelta(hours=self.TIME_FORECAST)
                     times = pd.to_datetime(ds['time'].values)
                     if not (times.min() <= start <= times.max() and times.min() <= end <= times.max()):
-<<<<<<< HEAD
-=======
                         logger.info("Time coverage of WEATHER_DATA: "
                                     f"[{times.min()}, {times.max()}]")
                         logger.info(f"DEPARTURE_TIME: {self.DEPARTURE_TIME}")
                         logger.info(f"Time until which a weather forecast should exist: {end}")
->>>>>>> 4a4a8545
                         raise ValueError("Weather data does not cover the full routing time range.")
                 else:
                     raise ValueError("Weather data missing time dimension.")
@@ -505,8 +360,7 @@
         return self
 
     @model_validator(mode='after')
-<<<<<<< HEAD
-    def check_route_depth_data_compatibility(self) -> 'Config':
+    def check_route_depth_data_compatibility(self) -> Self:
         """
         Check that the route runs inside the map that has depth data available
         considering only place as the depth data is time independent
@@ -514,9 +368,6 @@
         :raises ValueError: Depth data doesn't cover map
         :return: Config object with validated DEPTH_DATA regarding place
         """
-=======
-    def check_route_depth_data_compatibility(self) -> Self:
->>>>>>> 4a4a8545
         path = Path(self.DEPTH_DATA)
         if path.exists():
             try:
