import json
import logging
import os
import sys

logger = logging.getLogger('WRT.Config')

<<<<<<< HEAD


##
# Output variables
#print(os.environ.get('WEATHER_DATA'))
COURSES_FILE = os.getenv('WRT_BASE_PATH') + '/CoursesRoute.nc'  # path to file that acts as intermediate storage for courses per routing step
FIGURE_PATH = os.getenv('WRT_FIGURE_PATH')  # path to figure repository
PERFORMANCE_LOG_FILE = os.getenv('WRT_PERFORMANCE_LOG_FILE')  # path to log file which logs performance
INFO_LOG_FILE = os.getenv('WRT_INFO_LOG_FILE')  # path to log file which logs information
ROUTE_PATH = os.getenv('WRT_ROUTE_PATH')  # path to json file to which the route will be written
BASE_PATH = os.getenv('WRT_BASE_PATH')  # path towards the WeatherRoutingTool base directorycd w

##
# Input variables
DEFAULT_ROUTE = format.get_bbox_from_string(os.getenv('WRT_DEFAULT_ROUTE', '-99'))
DEPARTURE_TIME = os.getenv('WRT_DEPARTURE_TIME')  # start time of travelling
DEFAULT_MAP = format.get_bbox_from_string(os.getenv('WRT_DEFAULT_MAP', '-99'))
BOAT_SPEED = float(os.getenv('WRT_BOAT_SPEED', '-99'))  # (m/s)
BOAT_DRAUGHT = 10  # os.getenv('WRT_BOAT_DRAUGHT')  # (m)

##
# Constant settings for isobased algorithm
TIME_FORECAST = 3  # forecast hours weather
ROUTING_STEPS = 6#20  # number of routing steps
DELTA_TIME_FORECAST = 3  # time resolution of weather forecast (hours)
DELTA_FUEL = 1 * 1000  # amount of fuel per routing step (kg)

ROUTER_HDGS_SEGMENTS = 30  # total number of courses : put even number!!
ROUTER_HDGS_INCREMENTS_DEG = 6  # increment of headings
ROUTER_RPM_SEGMENTS = 1  # not used yet
ROUTER_RPM_INCREMENTS_DEG = 1  # not used yet
ISOCHRONE_EXPECTED_SPEED_KTS = 8  # not used yet
ISOCHRONE_PRUNE_SECTOR_DEG_HALF = 91  # angular range of azimuth angle that is considered for pruning (only one half!)
ISOCHRONE_PRUNE_SEGMENTS = 20  # total number of azimuth bins that are used for pruning in prune sector which is 2x

##
# configurations for local execution
WEATHER_DATA = os.getenv('WRT_WEATHER_DATA')  # path to weather data
DEPTH_DATA = os.getenv('WRT_DEPTH_DATA')  # path to depth data
CMEMS_USER = os.getenv('WRT_CMEMS_USER')
CMEMS_PASSWORD = os.getenv('WRT_CMEMS_PASSWORD')

# FIXME: update tests which use BASE_PATH!
=======
>>>>>>> 98063824
MANDATORY_CONFIG_VARIABLES = ['COURSES_FILE', 'DEFAULT_MAP', 'DEFAULT_ROUTE', 'DEPARTURE_TIME', 'DEPTH_DATA',
                              'ROUTE_PATH', 'WEATHER_DATA']

RECOMMENDED_CONFIG_VARIABLES = {
    'BOAT_DRAUGHT': 10,
    'BOAT_SPEED': 6,
    'DATA_MODE': 'automatic'
}

# optional variables with default values
OPTIONAL_CONFIG_VARIABLES = {
    'ALGORITHM_TYPE': 'isofuel',
    'CONSTRAINTS_LIST': ['land_crossing_global_land_mask', 'water_depth'],
    'DELTA_FUEL': 3000,
    'DELTA_TIME_FORECAST': 3,
    'GENETIC_MUTATION_TYPE': 'grid_based',
    'GENETIC_NUMBER_GENERATIONS': 20,
    'GENETIC_NUMBER_OFFSPRINGS': 2,
    'GENETIC_POPULATION_SIZE': 20,
    'GENETIC_POPULATION_TYPE': 'grid_based',
    'INTERMEDIATE_WAYPOINTS': [],
    'ISOCHRONE_MINIMISATION_CRITERION': 'squareddist_over_disttodest',
    'ISOCHRONE_PRUNE_BEARING': False,
    'ISOCHRONE_PRUNE_GCR_CENTERED': True,
    'ISOCHRONE_PRUNE_SECTOR_DEG_HALF': 91,
    'ISOCHRONE_PRUNE_SEGMENTS': 20,
    'ROUTER_HDGS_INCREMENTS_DEG': 6,
    'ROUTER_HDGS_SEGMENTS': 30,
    'ROUTING_STEPS': 60,
    'TIME_FORECAST': 90
}

class RequiredConfigError(RuntimeError):
    pass


class Config:

    def __init__(self, init_mode='from_json', file_name=None, config_dict=None):
        # Details in README
        self.ALGORITHM_TYPE = None  # options: 'isofuel'
        self.BOAT_DRAUGHT = None  # in m
        self.BOAT_SPEED = None  # in m/s
        self.CONSTRAINTS_LIST = None  # options: 'land_crossing_global_land_mask', 'land_crossing_polygons', 'seamarks',
        # 'water_depth', 'on_map', 'via_waypoints'
        self.COURSES_FILE = None  # path to file that acts as intermediate storage for courses per routing step
        self.DATA_MODE = None  # options: 'automatic', 'from_file', 'odc'
        self.DEFAULT_MAP = None  # bbox in which route optimization is performed (lat_min, lon_min, lat_max, lon_max)
        self.DEFAULT_ROUTE = None  # start and end point of the route (lat_start, lon_start, lat_end, lon_end)
        self.DELTA_FUEL = None  # amount of fuel per routing step (kg)
        self.DELTA_TIME_FORECAST = None  # time resolution of weather forecast (hours)
        self.DEPARTURE_TIME = None  # start time of travelling, format: 'yyyy-mm-ddThh:mmZ'
        self.DEPTH_DATA = None  # path to depth data
        self.GENETIC_MUTATION_TYPE = None  # type for mutation (options: 'grid_based')
        self.GENETIC_NUMBER_GENERATIONS = None  # number of generations for genetic algorithm
        self.GENETIC_NUMBER_OFFSPRINGS = None  # number of offsprings for genetic algorithm
        self.GENETIC_POPULATION_SIZE = None  # population size for genetic algorithm
        self.GENETIC_POPULATION_TYPE = None  # type for initial population (options: 'grid_based')
        self.INTERMEDIATE_WAYPOINTS = None  # [[lat_one,lon_one], [lat_two,lon_two] ... ]
        self.ISOCHRONE_MINIMISATION_CRITERION = None  # options: 'dist', 'squareddist_over_disttodest'
        self.ISOCHRONE_PRUNE_BEARING = None  # definitions of the angles for pruning
        self.ISOCHRONE_PRUNE_GCR_CENTERED = None  # symmetry axis for pruning
        self.ISOCHRONE_PRUNE_SECTOR_DEG_HALF = None  # half of the angular range of azimuth angle considered for pruning
        self.ISOCHRONE_PRUNE_SEGMENTS = None  # total number of azimuth bins used for pruning in prune sector
        self.ROUTER_HDGS_INCREMENTS_DEG = None  # increment of headings
        self.ROUTER_HDGS_SEGMENTS = None  # total number of headings : put even number!!
        self.ROUTE_PATH = None  # path to json file to which the route will be written
        self.ROUTING_STEPS = None  # number of routing steps
        self.TIME_FORECAST = None  # forecast hours weather
        self.WEATHER_DATA = None  # path to weather data

        if init_mode == 'from_json':
            assert file_name
            self.read_from_json(file_name)
        elif init_mode == 'from_dict':
            assert config_dict
            self.read_from_dict(config_dict)
        else:
            msg = f"Init mode '{init_mode}' for config is invalid. Supported options are 'from_json' and 'from_dict'."
            logger.error(msg)
            raise ValueError(msg)

        if os.getenv('CMEMS_USERNAME') is None or os.getenv('CMEMS_PASSWORD') is None:
            logger.warning("No CMEMS username and/or password provided! Note that these are necessary if "
                           "DATA_MODE='automatic' used.")

        if (os.getenv('WRT_DB_HOST') is None or os.getenv('WRT_DB_PORT') is None or os.getenv('WRT_DB_DATABASE')
                is None or os.getenv('WRT_DB_USERNAME') is None or os.getenv('WRT_DB_PASSWORD') is None):
            logger.warning("No complete database configuration provided! Note that it is needed for some "
                           "constraint modules.")

    def print(self):
        # ToDo: prettify output
        logger.info(self.__dict__)

    def read_from_dict(self, config_dict):
        self._set_mandatory_config(config_dict)
        self._set_recommended_config(config_dict)
        self._set_optional_config(config_dict)

    def read_from_json(self, json_file):
        with open(json_file) as f:
            config_dict = json.load(f)
            self.read_from_dict(config_dict)

    def _set_mandatory_config(self, config_dict):
        for mandatory_var in MANDATORY_CONFIG_VARIABLES:
            if mandatory_var not in config_dict.keys():
                raise RequiredConfigError(f"'{mandatory_var}' is mandatory!")
            else:
                setattr(self, mandatory_var, config_dict[mandatory_var])

    def _set_recommended_config(self, config_dict):
        for recommended_var, default_value in RECOMMENDED_CONFIG_VARIABLES.items():
            if recommended_var not in config_dict.keys():
                logger.warning(f"'{recommended_var}' was not provided in the config and is set to the default value")
                setattr(self, recommended_var, default_value)
            else:
                setattr(self, recommended_var, config_dict[recommended_var])

    def _set_optional_config(self, config_dict):
        for optional_var, default_value in OPTIONAL_CONFIG_VARIABLES.items():
            if optional_var not in config_dict.keys():
                setattr(self, optional_var, default_value)
            else:
                setattr(self, optional_var, config_dict[optional_var])


<<<<<<< HEAD
DATA_MODE = 'from_file'
#DATA_MODE = 'automatic'
=======
def set_up_logging(info_log_file=None, warnings_log_file=None, debug=False, stream=sys.stdout,
                   log_format='%(asctime)s - %(name)-12s: %(levelname)-8s %(message)s'):
    formatter = logging.Formatter(log_format)
    logging.basicConfig(stream=stream, format=log_format)
    logger = logging.getLogger('WRT')
    if debug:
        logger.setLevel(logging.DEBUG)
    else:
        logger.setLevel(logging.INFO)
    if info_log_file:
        if os.path.isdir(os.path.dirname(info_log_file)):
            fh_info = logging.FileHandler(info_log_file, mode='w')
            fh_info.setLevel(logging.INFO)
            fh_info.setFormatter(formatter)
            logger.addHandler(fh_info)
        else:
            logger.warning(f"Logging file '{info_log_file}' doesn't exist and cannot be created.")
    if warnings_log_file:
        if os.path.isdir(os.path.dirname(warnings_log_file)):
            fh_warnings = logging.FileHandler(warnings_log_file, mode='w')
            fh_warnings.setLevel(logging.WARNING)
            fh_warnings.setFormatter(formatter)
            logger.addHandler(fh_warnings)
        else:
            logger.warning(f"Logging file '{warnings_log_file}' doesn't exist and cannot be created.")
    return logger
>>>>>>> 98063824
<|MERGE_RESOLUTION|>--- conflicted
+++ resolved
@@ -5,52 +5,6 @@
 
 logger = logging.getLogger('WRT.Config')
 
-<<<<<<< HEAD
-
-
-##
-# Output variables
-#print(os.environ.get('WEATHER_DATA'))
-COURSES_FILE = os.getenv('WRT_BASE_PATH') + '/CoursesRoute.nc'  # path to file that acts as intermediate storage for courses per routing step
-FIGURE_PATH = os.getenv('WRT_FIGURE_PATH')  # path to figure repository
-PERFORMANCE_LOG_FILE = os.getenv('WRT_PERFORMANCE_LOG_FILE')  # path to log file which logs performance
-INFO_LOG_FILE = os.getenv('WRT_INFO_LOG_FILE')  # path to log file which logs information
-ROUTE_PATH = os.getenv('WRT_ROUTE_PATH')  # path to json file to which the route will be written
-BASE_PATH = os.getenv('WRT_BASE_PATH')  # path towards the WeatherRoutingTool base directorycd w
-
-##
-# Input variables
-DEFAULT_ROUTE = format.get_bbox_from_string(os.getenv('WRT_DEFAULT_ROUTE', '-99'))
-DEPARTURE_TIME = os.getenv('WRT_DEPARTURE_TIME')  # start time of travelling
-DEFAULT_MAP = format.get_bbox_from_string(os.getenv('WRT_DEFAULT_MAP', '-99'))
-BOAT_SPEED = float(os.getenv('WRT_BOAT_SPEED', '-99'))  # (m/s)
-BOAT_DRAUGHT = 10  # os.getenv('WRT_BOAT_DRAUGHT')  # (m)
-
-##
-# Constant settings for isobased algorithm
-TIME_FORECAST = 3  # forecast hours weather
-ROUTING_STEPS = 6#20  # number of routing steps
-DELTA_TIME_FORECAST = 3  # time resolution of weather forecast (hours)
-DELTA_FUEL = 1 * 1000  # amount of fuel per routing step (kg)
-
-ROUTER_HDGS_SEGMENTS = 30  # total number of courses : put even number!!
-ROUTER_HDGS_INCREMENTS_DEG = 6  # increment of headings
-ROUTER_RPM_SEGMENTS = 1  # not used yet
-ROUTER_RPM_INCREMENTS_DEG = 1  # not used yet
-ISOCHRONE_EXPECTED_SPEED_KTS = 8  # not used yet
-ISOCHRONE_PRUNE_SECTOR_DEG_HALF = 91  # angular range of azimuth angle that is considered for pruning (only one half!)
-ISOCHRONE_PRUNE_SEGMENTS = 20  # total number of azimuth bins that are used for pruning in prune sector which is 2x
-
-##
-# configurations for local execution
-WEATHER_DATA = os.getenv('WRT_WEATHER_DATA')  # path to weather data
-DEPTH_DATA = os.getenv('WRT_DEPTH_DATA')  # path to depth data
-CMEMS_USER = os.getenv('WRT_CMEMS_USER')
-CMEMS_PASSWORD = os.getenv('WRT_CMEMS_PASSWORD')
-
-# FIXME: update tests which use BASE_PATH!
-=======
->>>>>>> 98063824
 MANDATORY_CONFIG_VARIABLES = ['COURSES_FILE', 'DEFAULT_MAP', 'DEFAULT_ROUTE', 'DEPARTURE_TIME', 'DEPTH_DATA',
                               'ROUTE_PATH', 'WEATHER_DATA']
 
@@ -82,6 +36,7 @@
     'ROUTING_STEPS': 60,
     'TIME_FORECAST': 90
 }
+
 
 class RequiredConfigError(RuntimeError):
     pass
@@ -179,10 +134,6 @@
                 setattr(self, optional_var, config_dict[optional_var])
 
 
-<<<<<<< HEAD
-DATA_MODE = 'from_file'
-#DATA_MODE = 'automatic'
-=======
 def set_up_logging(info_log_file=None, warnings_log_file=None, debug=False, stream=sys.stdout,
                    log_format='%(asctime)s - %(name)-12s: %(levelname)-8s %(message)s'):
     formatter = logging.Formatter(log_format)
@@ -208,5 +159,4 @@
             logger.addHandler(fh_warnings)
         else:
             logger.warning(f"Logging file '{warnings_log_file}' doesn't exist and cannot be created.")
-    return logger
->>>>>>> 98063824
+    return logger