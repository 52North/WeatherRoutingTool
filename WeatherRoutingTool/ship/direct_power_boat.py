--- conflicted
+++ resolved
@@ -149,17 +149,6 @@
                 
         if invalid_params:
             raise ValueError(f"The following parameters still have dummy values (-99) after setting optional parameters: {', '.join(invalid_params)}")
-
-<<<<<<< HEAD
-        # Optional: Add warning filters for common deprecation warnings
-        # These can be uncommented and customized as needed:
-        # import warnings
-        # warnings.filterwarnings("ignore", message="numpy.ndarray size changed")
-        # warnings.filterwarnings("ignore", category=DeprecationWarning, module="pkg_resources")
-        # warnings.filterwarnings("ignore", category=UserWarning, module="geopandas")
-
-=======
->>>>>>> de745385
     def calculate_ship_geometry(self):
         # check for provided parameters
         self.hs1 = self.set_optional_parameter('hs1', self.hs1)
