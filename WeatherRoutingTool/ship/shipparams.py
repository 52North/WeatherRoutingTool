import logging

import numpy as np
from astropy import units as u

logger = logging.getLogger('WRT.ship')


class ShipParams():
    fuel_rate: np.ndarray  # (kg/s)
    power: np.ndarray  # (W)
    rpm: np.ndarray  # (Hz)
    speed: np.ndarray  # (m/s)
    r_calm: np.ndarray  # (N)
    r_wind: np.ndarray  # (N)
    r_waves: np.ndarray  # (N)
    r_shallow: np.ndarray  # (N)
    r_roughness: np.ndarray  # (N)
    fuel_type: str

    def __init__(self, fuel_rate, power, rpm, speed, r_calm, r_wind, r_waves, r_shallow, r_roughness):
        self.fuel_rate = fuel_rate
        self.power = power
        self.rpm = rpm
        self.speed = speed
        self.r_calm = r_calm
        self.r_wind = r_wind
        self.r_waves = r_waves
        self.r_shallow = r_shallow
        self.r_roughness = r_roughness

        self.fuel_type = 'HFO'

    @classmethod
    def set_default_array(cls):
        return cls(
            speed=np.array([[0]]) * u.meter/u.second,
            fuel_rate=np.array([[0]]) * u.kg/u.second,
            power=np.array([[0]]) * u.Watt,
            rpm=np.array([[0]]) * u.Hz,
            r_calm=np.array([[0]]) * u.newton,
            r_wind=np.array([[0]]) * u.newton,
            r_waves=np.array([[0]]) * u.newton,
            r_shallow=np.array([[0]]) * u.newton,
            r_roughness=np.array([[0]]) * u.newton
        )

    @classmethod
    def set_default_array_1D(cls, ncoorinate_points):
        return cls(speed=np.full(shape=ncoorinate_points, fill_value=0),
                   fuel_rate=np.full(shape=ncoorinate_points, fill_value=0),
                   power=np.full(shape=ncoorinate_points, fill_value=0),
                   rpm=np.full(shape=ncoorinate_points, fill_value=0),
                   r_calm=np.full(shape=ncoorinate_points, fill_value=0),
                   r_wind=np.full(shape=ncoorinate_points, fill_value=0),
                   r_waves=np.full(shape=ncoorinate_points, fill_value=0),
                   r_shallow=np.full(shape=ncoorinate_points, fill_value=0),
                   r_roughness=np.full(shape=ncoorinate_points, fill_value=0), )

    def print(self):
        logger.info('fuel_rate: ' + str(self.fuel_rate.value) + ' ' + self.fuel_rate.unit.to_string())
        logger.info('rpm: ' + str(self.rpm.value) + ' ' + self.rpm.unit.to_string())
        logger.info('power: ' + str(self.power.value) + ' ' + self.power.unit.to_string())
        logger.info('speed: ' + str(self.speed.value) + ' ' + self.speed.unit.to_string())
        logger.info('r_calm: ' + str(self.r_calm.value) + ' ' + self.r_calm.unit.to_string())
        logger.info('r_wind: ' + str(self.r_wind.value) + ' ' + self.r_wind.unit.to_string())
        logger.info('r_waves: ' + str(self.r_waves.value) + ' ' + self.r_waves.unit.to_string())
        logger.info('r_shallow: ' + str(self.r_shallow.value) + ' ' + self.r_shallow.unit.to_string())
        logger.info('r_roughness: ' + str(self.r_roughness.value) + ' ' + self.r_roughness.unit.to_string())
        logger.info('fuel_type: ' + str(self.fuel_type))

    def print_shape(self):
        logger.info('fuel_rate: ', self.fuel_rate.shape)
        logger.info('rpm: ', self.rpm.shape)
        logger.info('power: ', self.power.shape)
        logger.info('speed: ', self.speed.shape)
        logger.info('r_calm: ', self.r_calm.shape)
        logger.info('r_wind: ', self.r_wind.shape)
        logger.info('r_waves: ', self.r_waves.shape)
        logger.info('r_shallow: ', self.r_shallow.shape)
        logger.info('r_roughness: ', self.r_roughness.shape)

<<<<<<< HEAD
    def define_variants(self, variant_segments):
        self.speed = np.repeat(self.speed, variant_segments + 1, axis=1)
        self.fuel_rate = np.repeat(self.fuel_rate, variant_segments + 1, axis=1)
        self.power = np.repeat(self.power, variant_segments + 1, axis=1)
        self.rpm = np.repeat(self.rpm, variant_segments + 1, axis=1)
        self.r_calm = np.repeat(self.r_calm, variant_segments + 1, axis=1)
        self.r_wind = np.repeat(self.r_wind, variant_segments + 1, axis=1)
        self.r_waves = np.repeat(self.r_waves, variant_segments + 1, axis=1)
        self.r_shallow = np.repeat(self.r_shallow, variant_segments + 1, axis=1)
        self.r_roughness = np.repeat(self.r_roughness, variant_segments + 1, axis=1)
=======
    def define_courses(self, courses_segments):
        self.speed = np.repeat(self.speed, courses_segments + 1, axis=1)
        self.fuel = np.repeat(self.fuel, courses_segments + 1, axis=1)
        self.power = np.repeat(self.power, courses_segments + 1, axis=1)
        self.rpm = np.repeat(self.rpm, courses_segments + 1, axis=1)
        self.r_calm = np.repeat(self.r_calm, courses_segments + 1, axis=1)
        self.r_wind = np.repeat(self.r_wind, courses_segments + 1, axis=1)
        self.r_waves = np.repeat(self.r_waves, courses_segments + 1, axis=1)
        self.r_shallow = np.repeat(self.r_shallow, courses_segments + 1, axis=1)
        self.r_roughness = np.repeat(self.r_roughness, courses_segments + 1, axis=1)
>>>>>>> 95f2e8f3

    def get_power(self):
        return self.power

    def get_fuel_rate(self):
        return self.fuel_rate

    def get_rwind(self):
        return self.r_wind

    def get_rcalm(self):
        return self.r_calm

    def get_rwaves(self):
        return self.r_waves

    def get_rshallow(self):
        return self.r_shallow

    def get_rroughness(self):
        return self.r_roughness

    def get_fuel_type(self):
        return self.fuel_type

    def get_rpm(self):
        return self.rpm

    def get_speed(self):
        return self.speed

    def set_speed(self, new_speed):
        self.speed = new_speed

    def set_fuel_rate(self, new_fuel):
        self.fuel_rate = new_fuel

    def set_rpm(self, new_rpm):
        self.rpm = new_rpm

    def set_power(self, new_power):
        self.power = new_power

    def set_rwind(self, new_rwind):
        self.r_wind = new_rwind

    def set_rcalm(self, new_rcalm):
        self.r_calm = new_rcalm

    def set_rwaves(self, new_rwaves):
        self.r_waves = new_rwaves

    def set_rshallow(self, new_rshallow):
        self.r_shallow = new_rshallow

    def set_rroughness(self, new_rroughnes):
        self.r_roughness = new_rroughnes

    def select(self, idxs):
        self.speed = self.speed[:, idxs]
        self.fuel_rate = self.fuel_rate[:, idxs]
        self.power = self.power[:, idxs]
        self.rpm = self.rpm[:, idxs]
        self.r_wind = self.r_wind[:, idxs]
        self.r_calm = self.r_calm[:, idxs]
        self.r_waves = self.r_waves[:, idxs]
        self.r_shallow = self.r_shallow[:, idxs]
        self.r_roughness = self.r_roughness[:, idxs]

    def flip(self):
        # should be replaced by more careful implementation
        self.speed = self.speed[:-1]
        self.fuel_rate = self.fuel_rate[:-1]
        self.power = self.power[:-1]
        self.rpm = self.rpm[:-1]
        self.r_wind = self.r_wind[:-1]
        self.r_calm = self.r_calm[:-1]
        self.r_waves = self.r_waves[:-1]
        self.r_shallow = self.r_shallow[:-1]
        self.r_roughness = self.r_roughness[:-1]

        self.speed = np.flip(self.speed, 0)
        self.fuel_rate = np.flip(self.fuel_rate, 0)
        self.power = np.flip(self.power, 0)
        self.rpm = np.flip(self.rpm, 0)
        self.r_wind = np.flip(self.r_wind, 0)
        self.r_calm = np.flip(self.r_calm, 0)
        self.r_waves = np.flip(self.r_waves, 0)
        self.r_shallow = np.flip(self.r_shallow, 0)
        self.r_roughness = np.flip(self.r_roughness, 0)

        self.speed = np.append(self.speed, -99 * self.speed.unit)
        self.fuel_rate = np.append(self.fuel_rate, -99 * self.fuel_rate.unit)
        self.power = np.append(self.power, -99 * self.power.unit)
        self.rpm = np.append(self.rpm, -99 * self.rpm.unit)
        self.r_wind = np.append(self.r_wind, -99 * self.r_wind.unit)
        self.r_calm = np.append(self.r_calm, -99 * self.r_calm.unit)
        self.r_waves = np.append(self.r_waves, -99 * self.r_waves.unit)
        self.r_shallow = np.append(self.r_shallow, -99 * self.r_shallow.unit)
        self.r_roughness = np.append(self.r_roughness, -99 * self.r_roughness.unit)

    def expand_axis_for_intermediate(self):
        self.speed = np.expand_dims(self.speed, axis=1)
        self.fuel_rate = np.expand_dims(self.fuel_rate, axis=1)
        self.power = np.expand_dims(self.power, axis=1)
        self.rpm = np.expand_dims(self.rpm, axis=1)
        self.r_wind = np.expand_dims(self.r_wind, axis=1)
        self.r_calm = np.expand_dims(self.r_calm, axis=1)
        self.r_waves = np.expand_dims(self.r_waves, axis=1)
        self.r_shallow = np.expand_dims(self.r_shallow, axis=1)
        self.r_roughness = np.expand_dims(self.r_roughness, axis=1)

    def get_element(self, idx):
        try:
            speed = self.speed[idx]
            fuel_rate = self.fuel_rate[idx]
            power = self.power[idx]
            rpm = self.rpm[idx]
            r_wind = self.r_wind[idx]
            r_calm = self.r_calm[idx]
            r_waves = self.r_waves[idx]
            r_shallow = self.r_shallow[idx]
            r_roughness = self.r_roughness[idx]
        except ValueError:
            raise ValueError(
                'Index ' + str(idx) + ' is not available for array with length ' + str(self.speed.shape[0]))
        return fuel_rate, power, rpm, speed, r_wind, r_calm, r_waves, r_shallow, r_roughness

    def get_single_object(self, idx):
        try:
            speed = self.speed[idx]
            fuel_rate = self.fuel_rate[idx]
            power = self.power[idx]
            rpm = self.rpm[idx]
            r_wind = self.r_wind[idx]
            r_calm = self.r_calm[idx]
            r_waves = self.r_waves[idx]
            r_shallow = self.r_shallow[idx]
            r_roughness = self.r_roughness[idx]
        except ValueError:
            raise ValueError(
                'Index ' + str(idx) + ' is not available for array with length ' + str(self.speed.shape[0]))

        sp = ShipParams(fuel_rate=fuel_rate, power=power, rpm=rpm, speed=speed, r_wind=r_wind, r_calm=r_calm, r_waves=r_waves,
                        r_shallow=r_shallow, r_roughness=r_roughness)
        return sp

    def get_reduced_2D_object(self, row_start=None, row_end=None, col_start=None, col_end=None, idxs=None):

        try:
            if idxs is None:
                speed = self.speed[row_start:row_end, col_start:col_end]
                fuel_rate = self.fuel_rate[row_start:row_end, col_start:col_end]
                power = self.power[row_start:row_end, col_start:col_end]
                rpm = self.rpm[row_start:row_end, col_start:col_end]
                r_wind = self.r_wind[row_start:row_end, col_start:col_end]
                r_calm = self.r_calm[row_start:row_end, col_start:col_end]
                r_waves = self.r_waves[row_start:row_end, col_start:col_end]
                r_shallow = self.r_shallow[row_start:row_end, col_start:col_end]
                r_roughness = self.r_roughness[row_start:row_end, col_start:col_end]
            else:
                speed = self.speed[:, idxs]
                fuel_rate = self.fuel_rate[:, idxs]
                power = self.power[:, idxs]
                rpm = self.rpm[:, idxs]
                r_wind = self.r_wind[:, idxs]
                r_calm = self.r_calm[:, idxs]
                r_waves = self.r_waves[:, idxs]
                r_shallow = self.r_shallow[:, idxs]
                r_roughness = self.r_roughness[:, idxs]
        except ValueError:
            raise ValueError(
                'Index ' + str(col_start) + ' is not available for array with length ' + str(self.speed.shape[0]))

        sp = ShipParams(fuel=fuel_rate, power=power, rpm=rpm, speed=speed, r_wind=r_wind, r_calm=r_calm, r_waves=r_waves,
                        r_shallow=r_shallow, r_roughness=r_roughness)
        return sp<|MERGE_RESOLUTION|>--- conflicted
+++ resolved
@@ -80,21 +80,9 @@
         logger.info('r_shallow: ', self.r_shallow.shape)
         logger.info('r_roughness: ', self.r_roughness.shape)
 
-<<<<<<< HEAD
-    def define_variants(self, variant_segments):
-        self.speed = np.repeat(self.speed, variant_segments + 1, axis=1)
-        self.fuel_rate = np.repeat(self.fuel_rate, variant_segments + 1, axis=1)
-        self.power = np.repeat(self.power, variant_segments + 1, axis=1)
-        self.rpm = np.repeat(self.rpm, variant_segments + 1, axis=1)
-        self.r_calm = np.repeat(self.r_calm, variant_segments + 1, axis=1)
-        self.r_wind = np.repeat(self.r_wind, variant_segments + 1, axis=1)
-        self.r_waves = np.repeat(self.r_waves, variant_segments + 1, axis=1)
-        self.r_shallow = np.repeat(self.r_shallow, variant_segments + 1, axis=1)
-        self.r_roughness = np.repeat(self.r_roughness, variant_segments + 1, axis=1)
-=======
     def define_courses(self, courses_segments):
         self.speed = np.repeat(self.speed, courses_segments + 1, axis=1)
-        self.fuel = np.repeat(self.fuel, courses_segments + 1, axis=1)
+        self.fuel_rate = np.repeat(self.fuel, courses_segments + 1, axis=1)
         self.power = np.repeat(self.power, courses_segments + 1, axis=1)
         self.rpm = np.repeat(self.rpm, courses_segments + 1, axis=1)
         self.r_calm = np.repeat(self.r_calm, courses_segments + 1, axis=1)
@@ -102,7 +90,6 @@
         self.r_waves = np.repeat(self.r_waves, courses_segments + 1, axis=1)
         self.r_shallow = np.repeat(self.r_shallow, courses_segments + 1, axis=1)
         self.r_roughness = np.repeat(self.r_roughness, courses_segments + 1, axis=1)
->>>>>>> 95f2e8f3
 
     def get_power(self):
         return self.power
