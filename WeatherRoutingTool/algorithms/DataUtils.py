from skimage.graph import route_through_array
import xarray as xr
import numpy as np
from matplotlib import pyplot as plt
import os
from geographiclib.geodesic import Geodesic
import math
from WeatherRoutingTool.ship.ship import Tanker
from datetime import datetime
<<<<<<< HEAD
=======
import WeatherRoutingTool.config as config
>>>>>>> aa174f12


def loadData(path):
    """
    This function take a string as the path of the file and load the data from the file.
    Parameters:
    path: String, path of the file
    Returns:
    data: xarray, dataset
    """
    # Path of the data file
    file = os.path.join(path)

    # read the dataset
    data = xr.open_dataset(file)
<<<<<<< HEAD
    # data = data.VHM0.isel(time=0)
=======
    #data = data.VHM0.isel(time=0)
>>>>>>> aa174f12
    return data


# create a bounding box from the coordinates
# NY to Lisbon 
def get_closest(array, value):
    return np.abs(array - value).argmin()


def getBBox(lon1, lat1,lon2,lat2, data):
    lon_min = get_closest(data.longitude.data,lon1)
    lon_max = get_closest(data.longitude.data,lon2)
    lat_min = get_closest(data.latitude.data,lat1)
    lat_max = get_closest(data.latitude.data,lat2)

    lon_min = lon_min if lon_min < lon_max else lon_max 
    lon_max = lon_max if lon_min < lon_max else lon_min
    lat_min = lat_min if lat_min < lat_max else lat_max 
    lat_max = lat_max if lat_min < lat_max else lat_min
<<<<<<< HEAD
    # print(lon_min, lon_max, lat_min, lat_max)
=======
    #print(lon_min, lon_max, lat_min, lat_max)
>>>>>>> aa174f12
    return lon_min, lon_max, lat_min, lat_max


def cleanData(data):
<<<<<<< HEAD
    # copy the data and remove NaN
    # cost = wave_height.data
    cost = data.copy()
    # np.random.shuffle(cost)
=======
    cost = data.copy()
>>>>>>> aa174f12
    nan_mask = np.isnan(cost)
    cost[nan_mask] = 1e100* np.nanmax(cost) if np.nanmax(cost) else 0

    return cost


def findStartAndEnd(lat1, lon1, lat2, lon2, wave_height):
    # Define start and end points
    #lat_NY = lat1
    #lon_NY = lon1
    #lat_LS = lat2
    #lon_LS = lon2

    start_lon = get_closest(wave_height.longitude.data, lon1)
    start_lat = get_closest(wave_height.latitude.data, lat1)
    end_lon = get_closest(wave_height.longitude.data,lon2)
    end_lat = get_closest(wave_height.latitude.data,lat2)

    start = (start_lat, start_lon)
    end = (end_lat, end_lon)

    return start, end

<<<<<<< HEAD

=======
>>>>>>> aa174f12
def distance(route):
    geod = Geodesic.WGS84
    dists = []

    lat1 = route[0,1]
    lon1 = route[0,0]
    d = 0

    for coord in route:
        lat2 = coord[1]
        lon2 = coord[0]
        d += geod.Inverse(lat1, lon1, lat2, lon2)['s12']
        dists.append(d)
        lat1 = lat2
        lon1 = lon2
    dists = np.array(dists)
<<<<<<< HEAD
    # print(dists)
    return dists


def time_diffs(speed, route):
    geod = Geodesic.WGS84
    # speed = speed * 1.852

    lat1 = route[0,1]
    lon1 = route[0,0]
    diffs = []
    d = 0
    for coord in route:
        lat2 = coord[1]
        lon2 = coord[0]
=======
    #print(dists)
    return dists

def time_diffs(speed, route):
    geod = Geodesic.WGS84
    #speed = speed * 1.852
    lat1 = route[0,0]
    lon1 = route[0,1]
    diffs = []
    d = 0
    for coord in route:
        lat2 = coord[0]
        lon2 = coord[1]
>>>>>>> aa174f12
        d = d + geod.Inverse(lat1, lon1, lat2, lon2)['s12']
        diffs.append(d)
        lat1 = lat2
        lon1 = lon2
<<<<<<< HEAD

    diffs = np.array(diffs) / (speed)
    # print(diffs)
=======
    diffs = np.array(diffs) / speed
    #print(diffs)
>>>>>>> aa174f12
    return diffs


def calculate_course_for_route(route, wave_height):
<<<<<<< HEAD
    courses = np.zeros(len(route)-1)
    lats = np.zeros(len(route)-1)
    lons = np.zeros(len(route)-1)

    # print(route)
    for i in range(len(route) - 1):
        # Get the coordinates of the current and next waypoints
        lat1, lon1 = route[i]
        lats[i] = wave_height.coords['latitude'] [lat1]
        lons[i] = wave_height.coords['longitude'] [lon1]
        lat2, lon2 = route[i+1]

        # Convert latitude and longitude to radians
        lat1_rad = math.radians(lat1)
        lon1_rad = math.radians(lon1)
        lat2_rad = math.radians(lat2)
        lon2_rad = math.radians(lon2)

        # Calculate the course in radians
        delta_lon = lon2_rad - lon1_rad
        y = math.sin(delta_lon) * math.cos(lat2_rad)
        x = math.cos(lat1_rad) * math.sin(lat2_rad) - math.sin(lat1_rad) * math.cos(lat2_rad) * math.cos(delta_lon)
        course_rad = math.atan2(y, x)

        # Convert the course to degrees
        course_deg = math.degrees(course_rad)

        # Adjust the degrees to be in the range of 0-360
        course = (course_deg + 360) % 360

        # Append the course to the list
        courses[i] = course

    # print(courses, lats, lons)
    return courses, lats, lons
=======
    geod = Geodesic.WGS84
    courses = np.zeros(len(route)-1)
    lats = np.zeros(len(route)-1)
    lons = np.zeros(len(route)-1) 
    for i in range(len(route) - 1):
        # Get the coordinates of the current and next waypoints
        lat1, lon1 = route[i]
        lats[i] = lat1
        lons[i] = lon1
        lat2, lon2 = route[i+1]
        course = geod.Inverse(lat1, lon1, lat2, lon2)['azi1']
        courses[i] = course
    
    #print(courses, lats, lons)
    return courses, lats, lons



>>>>>>> aa174f12
<|MERGE_RESOLUTION|>--- conflicted
+++ resolved
@@ -7,10 +7,6 @@
 import math
 from WeatherRoutingTool.ship.ship import Tanker
 from datetime import datetime
-<<<<<<< HEAD
-=======
-import WeatherRoutingTool.config as config
->>>>>>> aa174f12
 
 
 def loadData(path):
@@ -26,11 +22,7 @@
 
     # read the dataset
     data = xr.open_dataset(file)
-<<<<<<< HEAD
     # data = data.VHM0.isel(time=0)
-=======
-    #data = data.VHM0.isel(time=0)
->>>>>>> aa174f12
     return data
 
 
@@ -50,23 +42,15 @@
     lon_max = lon_max if lon_min < lon_max else lon_min
     lat_min = lat_min if lat_min < lat_max else lat_max 
     lat_max = lat_max if lat_min < lat_max else lat_min
-<<<<<<< HEAD
     # print(lon_min, lon_max, lat_min, lat_max)
-=======
-    #print(lon_min, lon_max, lat_min, lat_max)
->>>>>>> aa174f12
     return lon_min, lon_max, lat_min, lat_max
 
 
 def cleanData(data):
-<<<<<<< HEAD
     # copy the data and remove NaN
     # cost = wave_height.data
     cost = data.copy()
     # np.random.shuffle(cost)
-=======
-    cost = data.copy()
->>>>>>> aa174f12
     nan_mask = np.isnan(cost)
     cost[nan_mask] = 1e100* np.nanmax(cost) if np.nanmax(cost) else 0
 
@@ -75,10 +59,6 @@
 
 def findStartAndEnd(lat1, lon1, lat2, lon2, wave_height):
     # Define start and end points
-    #lat_NY = lat1
-    #lon_NY = lon1
-    #lat_LS = lat2
-    #lon_LS = lon2
 
     start_lon = get_closest(wave_height.longitude.data, lon1)
     start_lat = get_closest(wave_height.latitude.data, lat1)
@@ -90,10 +70,7 @@
 
     return start, end
 
-<<<<<<< HEAD
 
-=======
->>>>>>> aa174f12
 def distance(route):
     geod = Geodesic.WGS84
     dists = []
@@ -110,7 +87,6 @@
         lat1 = lat2
         lon1 = lon2
     dists = np.array(dists)
-<<<<<<< HEAD
     # print(dists)
     return dists
 
@@ -124,80 +100,25 @@
     diffs = []
     d = 0
     for coord in route:
-        lat2 = coord[1]
-        lon2 = coord[0]
-=======
-    #print(dists)
-    return dists
-
-def time_diffs(speed, route):
-    geod = Geodesic.WGS84
-    #speed = speed * 1.852
-    lat1 = route[0,0]
-    lon1 = route[0,1]
-    diffs = []
-    d = 0
-    for coord in route:
         lat2 = coord[0]
         lon2 = coord[1]
->>>>>>> aa174f12
         d = d + geod.Inverse(lat1, lon1, lat2, lon2)['s12']
         diffs.append(d)
         lat1 = lat2
         lon1 = lon2
-<<<<<<< HEAD
 
-    diffs = np.array(diffs) / (speed)
+    diffs = np.array(diffs) / speed
     # print(diffs)
-=======
-    diffs = np.array(diffs) / speed
-    #print(diffs)
->>>>>>> aa174f12
     return diffs
 
 
 def calculate_course_for_route(route, wave_height):
-<<<<<<< HEAD
+    geod = Geodesic.WGS84
     courses = np.zeros(len(route)-1)
     lats = np.zeros(len(route)-1)
     lons = np.zeros(len(route)-1)
 
     # print(route)
-    for i in range(len(route) - 1):
-        # Get the coordinates of the current and next waypoints
-        lat1, lon1 = route[i]
-        lats[i] = wave_height.coords['latitude'] [lat1]
-        lons[i] = wave_height.coords['longitude'] [lon1]
-        lat2, lon2 = route[i+1]
-
-        # Convert latitude and longitude to radians
-        lat1_rad = math.radians(lat1)
-        lon1_rad = math.radians(lon1)
-        lat2_rad = math.radians(lat2)
-        lon2_rad = math.radians(lon2)
-
-        # Calculate the course in radians
-        delta_lon = lon2_rad - lon1_rad
-        y = math.sin(delta_lon) * math.cos(lat2_rad)
-        x = math.cos(lat1_rad) * math.sin(lat2_rad) - math.sin(lat1_rad) * math.cos(lat2_rad) * math.cos(delta_lon)
-        course_rad = math.atan2(y, x)
-
-        # Convert the course to degrees
-        course_deg = math.degrees(course_rad)
-
-        # Adjust the degrees to be in the range of 0-360
-        course = (course_deg + 360) % 360
-
-        # Append the course to the list
-        courses[i] = course
-
-    # print(courses, lats, lons)
-    return courses, lats, lons
-=======
-    geod = Geodesic.WGS84
-    courses = np.zeros(len(route)-1)
-    lats = np.zeros(len(route)-1)
-    lons = np.zeros(len(route)-1) 
     for i in range(len(route) - 1):
         # Get the coordinates of the current and next waypoints
         lat1, lon1 = route[i]
@@ -207,9 +128,5 @@
         course = geod.Inverse(lat1, lon1, lat2, lon2)['azi1']
         courses[i] = course
     
-    #print(courses, lats, lons)
+    # print(courses, lats, lons)
     return courses, lats, lons
-
-
-
->>>>>>> aa174f12
