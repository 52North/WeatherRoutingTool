--- conflicted
+++ resolved
@@ -90,11 +90,7 @@
     def final_pruning(self):
         # ToDo: use logger.debug and args.debug
         debug = False
-<<<<<<< HEAD
-        if (debug == False):
-=======
         if debug:
->>>>>>> 98063824
             print('Final IsoFuel Pruning...')
             print('full_fuel_consumed:', self.full_fuel_consumed)
 
