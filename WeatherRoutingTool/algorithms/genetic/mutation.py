--- conflicted
+++ resolved
@@ -126,8 +126,6 @@
         return X
 
 
-<<<<<<< HEAD
-=======
 # ----------
 class RandomMutationsOrchestrator(MutationBase):
     def __init__(self, opts, **kw):
@@ -140,18 +138,13 @@
         return opt._do(problem, X, **kw)
 
 
->>>>>>> 146064af
 # factory
 # ----------
 class MutationFactory:
     @staticmethod
     def get_mutation(config: Config) -> Mutation:
-<<<<<<< HEAD
-        return RandomWalkMutation()
-=======
         return RandomMutationsOrchestrator(
             opts=[
                 RandomWalkMutation(),
                 RouteBlendMutation()
-            ], )
->>>>>>> 146064af
+            ], )