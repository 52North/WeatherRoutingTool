--- conflicted
+++ resolved
@@ -294,10 +294,6 @@
 
             last_pop = history[igen].pop.get('X')
 
-<<<<<<< HEAD
-            # for iroute in range(0, self.pop_size):
-            for iroute in range(0, len(last_pop)):
-=======
             marker_kw = dict(
                 marker="o",
                 markersize=3,
@@ -305,7 +301,6 @@
                 markeredgecolor="black", )
 
             for iroute in range(0, last_pop.shape[0]):
->>>>>>> c237ffab
                 if iroute == 0:
                     ax.plot(
                         last_pop[iroute, 0][:, 1],
