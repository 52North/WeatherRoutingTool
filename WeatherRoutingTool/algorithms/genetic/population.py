--- conflicted
+++ resolved
@@ -31,8 +31,6 @@
         self.src: tuple[float, float] = tuple(default_route[:-2])
         self.dst: tuple[float, float] = tuple(default_route[-2:])
 
-<<<<<<< HEAD
-=======
     def _do(self, problem, n_samples, **kw):
         X = self.generate(problem, n_samples, **kw)
 
@@ -46,7 +44,6 @@
     def generate(self, problem, n_samples, **kw):
         pass
 
->>>>>>> c237ffab
     def check_validity(self, routes):
         """
         Check whether the waypoints of the routes violate constraints. Raise a warning for each single route that
@@ -55,19 +52,6 @@
         :param routes: array of routes for initial population
         """
 
-<<<<<<< HEAD
-        n_route = 1
-        for route in routes:
-            constraints = utils.get_constraints(route[0], self.constraints_list)
-
-            if constraints:
-                logger.warning("Initial Route route_" + str(n_route) + " is constrained.")
-                self.n_constrained_routes += 1
-                n_route += 1
-
-        percentage_constrained = self.n_constrained_routes / self.pop_size
-        assert (percentage_constrained < 0.5), "More than 50% of the initial routes are constrained"
-=======
         logger.debug("Validating generated routes")
 
         for i, route in enumerate(routes):
@@ -82,7 +66,6 @@
         assert (percentage_constrained < 0.5), (
             f"{self.n_constrained_routes} / {self.pop_size} constrained — "
             "More than 50% of the initial routes are constrained")
->>>>>>> c237ffab
 
 
 class GridBasedPopulation(GridMixin, Population):
@@ -96,8 +79,6 @@
 
     def __init__(self, default_route, grid, constraints_list, pop_size):
         super().__init__(default_route=default_route, grid=grid, constraints_list=constraints_list, pop_size=pop_size)
-<<<<<<< HEAD
-=======
 
         # update nan_mask with constraints_list
         # ----------
@@ -115,7 +96,6 @@
 
             nan_mask[latindex, lonindex] = True
         self.grid.data[nan_mask] = np.nan
->>>>>>> c237ffab
 
         # ----------
         self.var_type = np.float64
@@ -146,13 +126,7 @@
             X[i, 0] = np.array([
                 self.src, *route[1:-1], self.dst])
 
-<<<<<<< HEAD
-        self.check_validity(routes)
-
-        return self.X
-=======
         return X
->>>>>>> c237ffab
 
     def route_constraint_violations(self, route: np.ndarray) -> np.ndarray:
         """Check if route breaks any discrete constraints
@@ -180,11 +154,7 @@
         example: `route_1.json, route_2.json, route_3.json, ...`
     """
 
-<<<<<<< HEAD
-    def __init__(self, default_route, routes_dir: str, constraints_list, pop_size):
-=======
     def __init__(self, routes_dir: str, default_route, constraints_list, pop_size):
->>>>>>> c237ffab
         super().__init__(default_route=default_route, constraints_list=constraints_list, pop_size=pop_size)
 
         if not os.path.exists(routes_dir) or not os.path.isdir(routes_dir):
@@ -212,12 +182,6 @@
             assert np.array_equal(route[0], self.src), "Route not starting at source"
             assert np.array_equal(route[-1], self.dst), "Route not ending at destination"
 
-<<<<<<< HEAD
-            routes[i, 0] = np.array(route)
-
-        self.check_validity(routes)
-        return routes
-=======
             X[i, 0] = np.array(route)
 
         return X
@@ -249,7 +213,6 @@
         for j in range(i + 1, n_samples):
             X[j, 0] = np.copy(X[j - 1, 0])
         return X
->>>>>>> c237ffab
 
 
 class PopulationFactory:
@@ -283,29 +246,15 @@
                     config=config,
                     boat=boat,
                     default_route=config.DEFAULT_ROUTE,
-<<<<<<< HEAD
-                    grid=wave_height,
-                    constraints_list=constraints_list,
-                    pop_size=population_size
-                )
-=======
                     constraints_list=constraints_list,
                     pop_size=population_size, )
->>>>>>> c237ffab
 
             case "from_geojson":
                 return FromGeojsonPopulation(
                     routes_dir=config.GENETIC_POPULATION_PATH,
                     default_route=config.DEFAULT_ROUTE,
-<<<<<<< HEAD
-                    routes_dir=config.GENETIC_POPULATION_PATH,
-                    constraints_list=constraints_list,
-                    pop_size=population_size
-                )
-=======
                     constraints_list=constraints_list,
                     pop_size=population_size, )
->>>>>>> c237ffab
 
             case _:
                 logger.error(f"Population type invalid: {population_type}")
