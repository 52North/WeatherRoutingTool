from pymoo.core.crossover import Crossover

import numpy as np

from datetime import datetime
import logging
import random

from WeatherRoutingTool.constraints.constraints import ConstraintsList
from WeatherRoutingTool.algorithms.genetic import utils
from WeatherRoutingTool.config import Config
from WeatherRoutingTool.algorithms.genetic import patcher

logger = logging.getLogger("WRT.genetic.crossover")


# base classes
# ----------
<<<<<<< HEAD
class OffspringRejectionCrossover(Crossover):
    """Offspring—Rejection Crossover Base Class

    Algorithm
    =========
=======
class CrossoverBase(Crossover):
    def __init__(self, prob=.5):
        super().__init__(n_parents=2, n_offsprings=2, prob=prob)


class OffspringRejectionCrossover(CrossoverBase):
    """Offspring-Rejection Crossover Base Class
>>>>>>> c237ffab

    - Generate offsprings using sub-class' implementation of the `crossover` function
    - Validate if offsprings violate discrete constraints
        - if True, get rid of both offsprings, and return parents
        - if False, return offsprings
    """

    def __init__(
        self,
        departure_time: datetime,
        constraints_list: ConstraintsList,
        prob=.5,
    ):
        super().__init__(prob=prob)

        self.departure_time = departure_time
        self.constraints_list = constraints_list

    def _do(self, problem, X, **kw):
        # n_parents assumed to be 2
        # n_var assumed to be 1 -> expands into (N, 2)
        n_parents, n_matings, n_var = X.shape

        Y = np.full_like(X, None, dtype=object)

        for k in range(n_matings):
            p1 = X[0, k, 0]
            p2 = X[1, k, 0]

            o1, o2 = self.crossover(p1.copy(), p2.copy())

            if (
                utils.get_constraints(p1, self.constraints_list) or
                utils.get_constraints(p2, self.constraints_list)
            ):
                Y[0, k, 0] = p1
                Y[1, k, 0] = p2
            else:
                Y[0, k, 0] = o1
                Y[1, k, 0] = o2
        return Y

    def crossover(
        self,
        p1: np.ndarray,
        p2: np.ndarray
    ) -> tuple[np.ndarray, np.ndarray]:
        """Sub-class' implementation of the crossover function"""

        return p1, p2

    def route_constraint_violations(self, route: np.ndarray) -> np.ndarray:
        """Check if route breaks any discrete constraints

        :param route: list of waypoints
        :dtype route: np.ndarray
        :return: Boolean array of constraint violations per waypoint
        :rtype: np.ndarray
        """

        is_constrained = self.constraints_list.safe_crossing_discrete(
            route[:-1, 0], route[:-1, 1], route[1:, 0], route[1:, 1],
            current_time=self.departure_time,
            is_constrained=[False] * (route.shape[0] - 1), )

        return np.array(is_constrained)


# crossover implementations
# ----------
class SinglePointCrossover(OffspringRejectionCrossover):
    """Single-point crossover operator with great-circle patching"""

    def __init__(self, config: Config, **kw):
        super().__init__(**kw)

        # variables
        self.config = config
        self.patch_type = "gcr"

    def crossover(self, p1, p2):
        # setup patching
        match self.patch_type:
            case "isofuel":
                patchfn = patcher.IsofuelPatcher.for_single_route(
                    default_map=self.config.DEFAULT_MAP, )
            case "gcr":
                patchfn = patcher.GreatCircleRoutePatcher(dist=1e5)
            case _:
                raise ValueError("Invalid patcher type")

        p1x = np.random.randint(1, p1.shape[0] - 1)
        p2x = np.random.randint(1, p2.shape[0] - 1)

        r1 = np.concatenate([
            p1[:p1x],
            patchfn.patch(tuple(p1[p1x-1]), tuple(p2[p2x]), self.departure_time),
            p2[p2x:], ])

        r2 = np.concatenate([
            p2[:p2x],
            patchfn.patch(tuple(p2[p2x-1]), tuple(p1[p1x]), self.departure_time),
            p1[p1x:], ])

        return r1, r2


class TwoPointCrossover(OffspringRejectionCrossover):
    """Two-point crossover operator with great-circle patching"""

    def __init__(self, config: Config, **kw):
        super().__init__(**kw)

        # variables
        self.config = config
        self.patch_type = "gcr"

    def crossover(self, p1, p2):
        match self.patch_type:
            case "isofuel":
                patchfn = patcher.IsofuelPatcher.for_single_route(
                    default_map=self.config.DEFAULT_MAP, )
            case "gcr":
                patchfn = patcher.GreatCircleRoutePatcher(dist=1e5)
            case _:
                raise ValueError("Invalid patcher type")

        p1x1 = np.random.randint(1, p1.shape[0] - 4)
        p1x2 = p1x1 + np.random.randint(3, p1.shape[0] - p1x1 - 1)

        p2x1 = np.random.randint(1, p2.shape[0] - 4)
        p2x2 = p2x1 + np.random.randint(3, p2.shape[0] - p2x1 - 1)

        r1 = np.concatenate([
            p1[:p1x1],
            patchfn.patch(tuple(p1[p1x1-1]), tuple(p2[p2x1]), self.departure_time),
            p2[p2x1:p2x2],
            patchfn.patch(tuple(p2[p2x2]), tuple(p1[p1x2]), self.departure_time),
            p1[p1x2:], ])

        r2 = np.concatenate([
            p2[:p2x1],
            patchfn.patch(tuple(p2[p2x1-1]), tuple(p1[p1x1]), self.departure_time),
            p1[p1x1:p1x2],
            patchfn.patch(tuple(p1[p1x2-1]), tuple(p2[p2x2]), self.departure_time),
            p2[p2x2:], ])

        return r1, r2


class EdgeRecombinationCrossover(OffspringRejectionCrossover):
    """Two-point crossover operator with great-circle patching"""

    def crossover(self, p1, p2):
        x11 = np.random.randint(1, p1.shape[0] - 2)
        x12 = np.random.randint(x11 + 1, p1.shape[0] - 1)

        x21 = np.random.randint(1, p2.shape[0] - 2)
        x22 = np.random.randint(x21 + 1, p2.shape[0] - 1)

        gcr_dist = 1e6

        r1 = np.concatenate([
            p1[:x11],
            utils.great_circle_route(
                tuple(p1[x11 - 1]), tuple(p2[x21]), distance=gcr_dist, ),
            p2[x21:x22],
            utils.great_circle_route(
                tuple(p2[x22 - 1]), tuple(p1[x12]), distance=gcr_dist, ),
            p1[x12:]
        ])

        r2 = np.concatenate([
            p2[:x21],
            utils.great_circle_route(
                tuple(p2[x21 - 1]), tuple(p1[x11]), distance=gcr_dist, ),
            p1[x11:x12],
            utils.great_circle_route(
                tuple(p1[x12 - 1]), tuple(p2[x22]), distance=gcr_dist, ),
            p2[x22:]
        ])

        return r1, r2


<<<<<<< HEAD
=======
#
# ----------
class RandomizedCrossoversOrchestrator(CrossoverBase):
    def __init__(self, opts, **kw):
        super().__init__(**kw)

        self.opts = opts

    def _do(self, problem, X, **kw):
        opt = self.opts[np.random.randint(0, len(self.opts))]
        return opt._do(problem, X, **kw)


# factory
>>>>>>> c237ffab
# ----------
class CrossoverFactory:
    @staticmethod
    def get_crossover(config: Config, constraints_list: ConstraintsList):
        # inputs
        departure_time = config.DEPARTURE_TIME

<<<<<<< HEAD
        return EdgeRecombinationCrossover(
            departure_time=departure_time,
            constraints_list=constraints_list,
            prob=.8, )

        return SinglePointCrossover(
            departure_time=departure_time,
            constraints_list=constraints_list,
            prob=.5, )

        # return PMX(
        #     departure_time=departure_time,
        #     constraints_list=constraints_list,
        #     prob=.5, )

        return OffspringRejectionCrossover(
            departure_time=departure_time,
            constraints_list=constraints_list,
            prob=.5, )
=======
        return RandomizedCrossoversOrchestrator(
            opts=[
                TwoPointCrossover(
                    config=config,
                    departure_time=departure_time,
                    constraints_list=constraints_list,
                    prob=.5, ),
                SinglePointCrossover(
                    config=config,
                    departure_time=departure_time,
                    constraints_list=constraints_list,
                    prob=.5, ),
            ], )
>>>>>>> c237ffab
<|MERGE_RESOLUTION|>--- conflicted
+++ resolved
@@ -16,13 +16,6 @@
 
 # base classes
 # ----------
-<<<<<<< HEAD
-class OffspringRejectionCrossover(Crossover):
-    """Offspring—Rejection Crossover Base Class
-
-    Algorithm
-    =========
-=======
 class CrossoverBase(Crossover):
     def __init__(self, prob=.5):
         super().__init__(n_parents=2, n_offsprings=2, prob=prob)
@@ -30,7 +23,6 @@
 
 class OffspringRejectionCrossover(CrossoverBase):
     """Offspring-Rejection Crossover Base Class
->>>>>>> c237ffab
 
     - Generate offsprings using sub-class' implementation of the `crossover` function
     - Validate if offsprings violate discrete constraints
@@ -184,40 +176,142 @@
 class EdgeRecombinationCrossover(OffspringRejectionCrossover):
     """Two-point crossover operator with great-circle patching"""
 
-    def crossover(self, p1, p2):
-        x11 = np.random.randint(1, p1.shape[0] - 2)
-        x12 = np.random.randint(x11 + 1, p1.shape[0] - 1)
-
-        x21 = np.random.randint(1, p2.shape[0] - 2)
-        x22 = np.random.randint(x21 + 1, p2.shape[0] - 1)
-
-        gcr_dist = 1e6
+    def __init__(self, config: Config, **kw):
+        super().__init__(**kw)
+
+        # variables
+        self.config = config
+        self.patch_type = "gcr"
+
+    def crossover(self, p1, p2):
+        # setup patching
+        match self.patch_type:
+            case "isofuel":
+                patchfn = patcher.IsofuelPatcher.for_single_route(
+                    default_map=self.config.DEFAULT_MAP, )
+            case "gcr":
+                patchfn = patcher.GreatCircleRoutePatcher(dist=1e5)
+            case _:
+                raise ValueError("Invalid patcher type")
+
+        p1x = np.random.randint(1, p1.shape[0] - 1)
+        p2x = np.random.randint(1, p2.shape[0] - 1)
 
         r1 = np.concatenate([
-            p1[:x11],
-            utils.great_circle_route(
-                tuple(p1[x11 - 1]), tuple(p2[x21]), distance=gcr_dist, ),
-            p2[x21:x22],
-            utils.great_circle_route(
-                tuple(p2[x22 - 1]), tuple(p1[x12]), distance=gcr_dist, ),
-            p1[x12:]
-        ])
+            p1[:p1x],
+            patchfn.patch(tuple(p1[p1x-1]), tuple(p2[p2x]), self.departure_time),
+            p2[p2x:], ])
 
         r2 = np.concatenate([
-            p2[:x21],
-            utils.great_circle_route(
-                tuple(p2[x21 - 1]), tuple(p1[x11]), distance=gcr_dist, ),
-            p1[x11:x12],
-            utils.great_circle_route(
-                tuple(p1[x12 - 1]), tuple(p2[x22]), distance=gcr_dist, ),
-            p2[x22:]
-        ])
+            p2[:p2x],
+            patchfn.patch(tuple(p2[p2x-1]), tuple(p1[p1x]), self.departure_time),
+            p1[p1x:], ])
 
         return r1, r2
 
 
-<<<<<<< HEAD
-=======
+class TwoPointCrossover(OffspringRejectionCrossover):
+    """Two-point crossover operator with great-circle patching"""
+
+    def __init__(self, config: Config, **kw):
+        super().__init__(**kw)
+
+        # variables
+        self.config = config
+        self.patch_type = "gcr"
+
+    def crossover(self, p1, p2):
+        match self.patch_type:
+            case "isofuel":
+                patchfn = patcher.IsofuelPatcher.for_single_route(
+                    default_map=self.config.DEFAULT_MAP, )
+            case "gcr":
+                patchfn = patcher.GreatCircleRoutePatcher(dist=1e5)
+            case _:
+                raise ValueError("Invalid patcher type")
+
+        p1x1 = np.random.randint(1, p1.shape[0] - 4)
+        p1x2 = p1x1 + np.random.randint(3, p1.shape[0] - p1x1 - 1)
+
+        p2x1 = np.random.randint(1, p2.shape[0] - 4)
+        p2x2 = p2x1 + np.random.randint(3, p2.shape[0] - p2x1 - 1)
+
+        r1 = np.concatenate([
+            p1[:p1x1],
+            patchfn.patch(tuple(p1[p1x1-1]), tuple(p2[p2x1]), self.departure_time),
+            p2[p2x1:p2x2],
+            patchfn.patch(tuple(p2[p2x2]), tuple(p1[p1x2]), self.departure_time),
+            p1[p1x2:], ])
+
+        r2 = np.concatenate([
+            p2[:p2x1],
+            patchfn.patch(tuple(p2[p2x1-1]), tuple(p1[p1x1]), self.departure_time),
+            p1[p1x1:p1x2],
+            patchfn.patch(tuple(p1[p1x2-1]), tuple(p2[p2x2]), self.departure_time),
+            p2[p2x2:], ])
+
+        return r1, r2
+
+
+class PMX(OffspringRejectionCrossover):
+    """Partially Mapped Crossover"""
+
+    def crossover(self, p1, p2):
+        if p1.shape != p2.shape:
+            logging.info("PMX — Not of equal length")
+            return p1, p2
+
+        N = min(p1.shape[0], p2.shape[0])
+
+        # Convert to lists of tuples
+        parent1 = [tuple(row) for row in p1]
+        parent2 = [tuple(row) for row in p2]
+
+        # Choose crossover points
+        cx1, cx2 = sorted(np.random.choice(range(N), 2, replace=False))
+
+        # Initialize offspring placeholders
+        child1 = [None] * N
+        child2 = [None] * N
+
+        # Copy the segment
+        for i in range(cx1, cx2):
+            child1[i] = parent2[i]
+            child2[i] = parent1[i]
+
+        # Build mapping for the swapped segments
+        mapping12 = {parent2[i]: parent1[i] for i in range(cx1, cx2)}
+        mapping21 = {parent1[i]: parent2[i] for i in range(cx1, cx2)}
+
+        def resolve(gene, segment, mapping):
+            # Keep resolving until gene is not in the given segment
+            while gene in segment:
+                gene = mapping[gene]
+            return gene
+
+        # Fill remaining positions
+        for i in range(N):
+            if not (cx1 <= i < cx2):
+                g1 = parent1[i]
+                g2 = parent2[i]
+
+                # If g1 is already in the swapped segment of child1, resolve via mapping12
+                if g1 in child1[cx1:cx2]:
+                    g1 = resolve(g1, child1[cx1:cx2], mapping12)
+                child1[i] = g1
+
+                # Likewise for child2
+                if g2 in child2[cx1:cx2]:
+                    g2 = resolve(g2, child2[cx1:cx2], mapping21)
+                child2[i] = g2
+
+        # Convert back to numpy arrays
+        c1 = np.array(child1, dtype=p1.dtype)
+        c2 = np.array(child2, dtype=p1.dtype)
+
+        return c1, c2
+
+
 #
 # ----------
 class RandomizedCrossoversOrchestrator(CrossoverBase):
@@ -232,7 +326,6 @@
 
 
 # factory
->>>>>>> c237ffab
 # ----------
 class CrossoverFactory:
     @staticmethod
@@ -240,27 +333,6 @@
         # inputs
         departure_time = config.DEPARTURE_TIME
 
-<<<<<<< HEAD
-        return EdgeRecombinationCrossover(
-            departure_time=departure_time,
-            constraints_list=constraints_list,
-            prob=.8, )
-
-        return SinglePointCrossover(
-            departure_time=departure_time,
-            constraints_list=constraints_list,
-            prob=.5, )
-
-        # return PMX(
-        #     departure_time=departure_time,
-        #     constraints_list=constraints_list,
-        #     prob=.5, )
-
-        return OffspringRejectionCrossover(
-            departure_time=departure_time,
-            constraints_list=constraints_list,
-            prob=.5, )
-=======
         return RandomizedCrossoversOrchestrator(
             opts=[
                 TwoPointCrossover(
@@ -273,5 +345,4 @@
                     departure_time=departure_time,
                     constraints_list=constraints_list,
                     prob=.5, ),
-            ], )
->>>>>>> c237ffab
+            ], )